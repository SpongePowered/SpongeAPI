import net.ltgt.gradle.errorprone.errorprone

buildscript {
    dependencies {
        classpath("fr.inria.gforge.spoon:spoon-core:10.2.0") // bump for EIG
    }
}

plugins {
    eclipse
    id("org.spongepowered.gradle.sponge.dev")
    id("net.kyori.indra.checkstyle")
    id("net.kyori.indra.crossdoc")
    id("net.kyori.indra.publishing")
    id("net.kyori.indra.publishing.sonatype")
    id("org.spongepowered.gradle.event-impl-gen")
    id("org.jetbrains.gradle.plugin.idea-ext")
    id("net.ltgt.errorprone")
}

repositories {
    maven("https://repo.spongepowered.org/repository/maven-public/") {
        name = "sponge"
    }
}

val ap by sourceSets.registering {
    compileClasspath += sourceSets.main.get().compileClasspath + sourceSets.main.get().output
}

// Project dependencies
val adventureVersion: String by project
val configurateVersion: String by project
val gsonVersion: String by project
val log4jVersion: String by project
val mathVersion: String by project
dependencies {
    val caffeineVersion: String by project
    val errorproneVersion: String by project
    val junitVersion: String by project
    val mockitoVersion: String by project
    val pluginSpiVersion: String by project

    // Directly tied to what's available from Minecraft
    api("org.apache.logging.log4j:log4j-api:$log4jVersion")
    api("com.google.code.gson:gson:$gsonVersion")

    // Adventure
    api(platform("net.kyori:adventure-bom:$adventureVersion"))
    api("net.kyori:adventure-api")
    api("net.kyori:adventure-text-serializer-gson") {
        exclude(group = "com.google.code.gson", module = "gson")
        exclude(group = "net.kyori", module = "adventure-api")
    }
    api("net.kyori:adventure-text-serializer-legacy") {
        exclude(group = "net.kyori", module = "adventure-api")
    }
    api("net.kyori:adventure-text-serializer-plain") {
        exclude(group = "net.kyori", module = "adventure-api")
    }
    api("net.kyori:adventure-text-minimessage") {
        exclude(group = "net.kyori", module = "adventure-api")
    }

    // Dependency injection
    api("com.google.inject:guice:5.0.1") {
        exclude(group = "com.google.code.findbugs", module = "jsr305") // We don't want to use jsr305, use checkerframework
        exclude(group = "javax.inject", module = "javax.inject")
        exclude(group = "com.google.guava", module = "guava") // We use an older version than Guice does
    }

    // High performance cache + guava - shaded guava
    api("com.github.ben-manes.caffeine:caffeine:$caffeineVersion") {
        exclude(group = "org.checkerframework", module = "checker-qual")
        exclude(group = "com.google.errorprone", module = "error_prone_annotations")
    }
<<<<<<< HEAD
    implementation("com.github.ben-manes.caffeine:guava:$caffeineVersion") {
        exclude(group = "com.google.guava", module = "guava")
        exclude(group = "org.checkerframework", module = "checker-qual")
        exclude(group = "com.google.errorprone", module = "error_prone_annotations")
    }
=======
>>>>>>> e812aca8

    // Plugin spi, includes plugin-meta
    api("org.spongepowered:plugin-spi:$pluginSpiVersion")

    // Configurate
    api(platform("org.spongepowered:configurate-bom:$configurateVersion"))
    api("org.spongepowered:configurate-core") {
        exclude(group = "org.checkerframework", module = "checker-qual") // We use our own version
    }
    api("org.spongepowered:configurate-hocon") {
        exclude(group = "org.spongepowered", module = "configurate-core")
        exclude(group = "org.checkerframework", module = "checker-qual")

    }
    api("org.spongepowered:configurate-gson") {
        exclude(group = "org.spongepowered", module = "configurate-core")
        exclude(group = "com.google.code.gson", module = "gson") // We have the same version technically, but use the gson we provide.
        exclude(group = "org.checkerframework", module = "checker-qual")
    }
    api("org.spongepowered:configurate-yaml") {
        exclude(group = "org.spongepowered", module = "configurate-core")
        exclude(group = "org.checkerframework", module = "checker-qual")
    }
    api("org.spongepowered:configurate-extra-guice") {
        exclude(group = "com.google.inject", module = "guice")
    }

    // Compile-time static analysis
    compileOnly("com.google.errorprone:error_prone_annotations:$errorproneVersion")
    errorprone("com.google.errorprone:error_prone_core:$errorproneVersion")

    // Math library
    api("org.spongepowered:math:$mathVersion")

    testImplementation(platform("org.junit:junit-bom:$junitVersion"))
    testImplementation("org.junit.jupiter:junit-jupiter-api")
    testImplementation("org.junit.jupiter:junit-jupiter-params")
    testRuntimeOnly("org.junit.jupiter:junit-jupiter-engine")
    testImplementation("org.hamcrest:hamcrest:2.2")
    testImplementation("org.mockito:mockito-core:$mockitoVersion")
}

tasks {
    genEventImpl {
        sourceCompatibility = "16"
        destinationDir = project.layout.buildDirectory.dir("generated/event-factory").get().asFile

        outputFactory = "org.spongepowered.api.event.SpongeEventFactory"
        include("org/spongepowered/api/event/*/**/*")
        exclude("org/spongepowered/api/event/action/InteractEvent.java")
        exclude("org/spongepowered/api/event/cause/")
        exclude("org/spongepowered/api/event/entity/AffectEntityEvent.java")
        exclude("org/spongepowered/api/event/filter/")
        exclude("org/spongepowered/api/event/impl/")
        exclude("org/spongepowered/api/event/lifecycle/ProvideServiceEvent.java")
        exclude("org/spongepowered/api/event/lifecycle/RegisterBuilderEvent.java")
        exclude("org/spongepowered/api/event/lifecycle/RegisterRegistryEvent.java")
        exclude("org/spongepowered/api/event/lifecycle/RegisterRegistryValueEvent.java")
        exclude("org/spongepowered/api/event/lifecycle/RegisterCommandEvent.java")
        exclude("org/spongepowered/api/event/lifecycle/RegisterFactoryEvent.java")
        exclude("org/spongepowered/api/event/lifecycle/RegisterWorldEvent.java")
        inclusiveAnnotations = setOf("org.spongepowered.api.util.annotation.eventgen.GenerateFactoryMethod")
        exclusiveAnnotations = setOf("org.spongepowered.api.util.annotation.eventgen.NoFactoryMethod")
    }

    jar {
        from(ap.get().output)
        manifest {
            attributes("Main-Class" to "org.spongepowered.api.util.InformativeMain")
            attributes("Specification-Vendor" to "SpongePowered")
            attributes("Specification-Title" to "SpongeAPI")
            attributes("Specification-Version" to project.version)
            if (!indraGit.isPresent) {
              throw InvalidUserDataException("SpongeAPI must be built as a Git checkout, rather than through a zip/tar export")
            }
            indraGit.applyVcsInformationToManifest(this)
        }
    }

    withType(JavaCompile::class).configureEach {
        options.apply {
            compilerArgs.addAll(listOf("-Xlint:-path"))
            isDeprecation = false
        }
    }

    javadoc {
        options {
            (this as? StandardJavadocDocletOptions)?.apply {
                links(
                    "https://logging.apache.org/log4j/log4j-$log4jVersion/log4j-api/apidocs/",
                    "https://google.github.io/guice/api-docs/5.0.1/javadoc/",
                    "https://configurate.aoeu.xyz/$configurateVersion/apidocs/",
                    "https://www.javadoc.io/doc/com.google.code.gson/gson/$gsonVersion/",
                    "https://jd.spongepowered.org/math/$mathVersion"
                )
                sequenceOf("api", "key", "text-serializer-gson", "text-serializer-legacy", "text-serializer-plain").forEach {
                    links("https://jd.advntr.dev/$it/$adventureVersion/")
                }
                addBooleanOption("quiet", true)
            }
        }
    }

    withType(JavaCompile::class).configureEach {
        options.errorprone {
            disable("FutureReturnValueIgnored") // this check doesn't handle CompletableFuture properly
            disable("EqualsGetClass") // conflicts with IntelliJ defaults
            disable("MissingSummary") // TODO: Re-enable this check once Javadoc is in a better state
        }
    }

//
//    val shadowJar by registering(ShadowJar::class) {
//        archiveClassifier.set("shaded")
//        from(ap.get().output)
//
//    }
}

idea {
    if (project != null) {
        (project as ExtensionAware).extensions["settings"].run {
            require(this is ExtensionAware)

            this.extensions.getByType(org.jetbrains.gradle.ext.ActionDelegationConfig::class).run {
                delegateBuildRunToGradle = false
                testRunner = org.jetbrains.gradle.ext.ActionDelegationConfig.TestRunner.PLATFORM
            }
            this.extensions.getByType(org.jetbrains.gradle.ext.TaskTriggersConfig::class).run {
                beforeBuild(tasks.genEventImpl)
            }
        }
    }
}

eclipse {
    synchronizationTasks(tasks.genEventImpl)
}

val organization: String by project
val projectUrl: String by project
val projectDescription: String by project

spongeConvention {
    repository("SpongeAPI") {
        ci(true)
        publishing(true)
    }
    mitLicense()

    licenseParameters {
        this["name"] = "SpongeAPI"
        this["organization"] = organization
        this["url"] = projectUrl
    }
}

indra {
    val checkstyleVersion: String by project

    javaVersions {
        target(17)
    }
    checkstyle(checkstyleVersion)

    configurePublications {
        artifactId = project.name.lowercase()
        pom {
            this.url.set(projectUrl)
            this.description.set(projectDescription)
        }
    }
}

indraCrossdoc {
    baseUrl(providers.gradleProperty("javadocPublishRoot"))
    nameBasedDocumentationUrlProvider {
        lowercaseProjectName.set(true)
    }
}

spotless {
    java {
        toggleOffOn("@formatter:off", "@formatter:on")
        endWithNewline()
        indentWithSpaces(4)
        trimTrailingWhitespace()
        formatAnnotations()
        removeUnusedImports()
        importOrderFile(rootProject.file("extra/eclipse/sponge_eclipse.importorder"))
    }
    kotlinGradle {
        endWithNewline()
        indentWithSpaces(4)
        trimTrailingWhitespace()
    }
}<|MERGE_RESOLUTION|>--- conflicted
+++ resolved
@@ -74,14 +74,6 @@
         exclude(group = "org.checkerframework", module = "checker-qual")
         exclude(group = "com.google.errorprone", module = "error_prone_annotations")
     }
-<<<<<<< HEAD
-    implementation("com.github.ben-manes.caffeine:guava:$caffeineVersion") {
-        exclude(group = "com.google.guava", module = "guava")
-        exclude(group = "org.checkerframework", module = "checker-qual")
-        exclude(group = "com.google.errorprone", module = "error_prone_annotations")
-    }
-=======
->>>>>>> e812aca8
 
     // Plugin spi, includes plugin-meta
     api("org.spongepowered:plugin-spi:$pluginSpiVersion")
