--- conflicted
+++ resolved
@@ -23,12 +23,7 @@
  */
 package org.spongepowered.api.world;
 
-<<<<<<< HEAD
-import org.spongepowered.api.block.Block;
-import org.spongepowered.api.math.Vector3i;
-=======
 import org.spongepowered.api.entity.EntityUniverse;
->>>>>>> fa3d0960
 
 import java.util.UUID;
 
@@ -71,43 +66,4 @@
      * @return Chunk loaded/generated
      */
     Chunk loadChunk(int cx, int cz, boolean shouldGenerate);
-<<<<<<< HEAD
-
-    /**
-     * Gets a specific {@link org.spongepowered.api.block.Block} by its x/y/z block coordinate.
-     *
-     * @param x X block coordinate
-     * @param y Y block coordinate
-     * @param z Z block coordinate
-     * @return The block
-     */
-    Block getBlock(int x, int y, int z);
-    
-    /**
-     * Gets the {@link org.spongepowered.api.block.Block} at the block coordinate x/y/z.
-     *
-     * @param location location of block in Vector3i format
-     * @return The block
-     */
-    Block getBlock(Vector3i location);
-
-    /**
-     * Gets a specific {@link org.spongepowered.api.world.Voxel} by its x/y/z block coordinate.
-     *
-     * @param x X block coordinate
-     * @param y Y block coordinate
-     * @param z Z block coordinate
-     * @return The voxel
-     */
-    Voxel getVoxel(int x, int y, int z);
-    
-    /**
-     * Gets the {@link org.spongepowered.api.world.Voxel} at the block coordinate x/y/z.
-     *
-     * @param location of voxel in Vector3i format
-     * @return The voxel
-     */
-    Voxel getVoxel(Vector3i location);
-=======
->>>>>>> fa3d0960
 }