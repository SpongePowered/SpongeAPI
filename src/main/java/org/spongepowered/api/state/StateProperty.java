/*
 * This file is part of SpongeAPI, licensed under the MIT License (MIT).
 *
 * Copyright (c) SpongePowered <https://www.spongepowered.org>
 * Copyright (c) contributors
 *
 * Permission is hereby granted, free of charge, to any person obtaining a copy
 * of this software and associated documentation files (the "Software"), to deal
 * in the Software without restriction, including without limitation the rights
 * to use, copy, modify, merge, publish, distribute, sublicense, and/or sell
 * copies of the Software, and to permit persons to whom the Software is
 * furnished to do so, subject to the following conditions:
 *
 * The above copyright notice and this permission notice shall be included in
 * all copies or substantial portions of the Software.
 *
 * THE SOFTWARE IS PROVIDED "AS IS", WITHOUT WARRANTY OF ANY KIND, EXPRESS OR
 * IMPLIED, INCLUDING BUT NOT LIMITED TO THE WARRANTIES OF MERCHANTABILITY,
 * FITNESS FOR A PARTICULAR PURPOSE AND NONINFRINGEMENT. IN NO EVENT SHALL THE
 * AUTHORS OR COPYRIGHT HOLDERS BE LIABLE FOR ANY CLAIM, DAMAGES OR OTHER
 * LIABILITY, WHETHER IN AN ACTION OF CONTRACT, TORT OR OTHERWISE, ARISING FROM,
 * OUT OF OR IN CONNECTION WITH THE SOFTWARE OR THE USE OR OTHER DEALINGS IN
 * THE SOFTWARE.
 */
package org.spongepowered.api.state;

import org.spongepowered.api.block.BlockTypes;
import org.spongepowered.api.util.Nameable;

import java.util.Collection;
import java.util.Optional;
import java.util.function.Predicate;

/**
 * Represents a possible state property in a {@link StateContainer}s {@link State}.
 *
 * <p>A {@link State} can include zero or more {@link StateProperty}s. Each
 * {@link StateProperty} within a {@link State} is mapped to a value which
 * represents the current value at the time the {@link State} was taken.
 * </p>
 *
 * <p>For example, a {@link BlockTypes#RED_BED} contains three possible
 * {@link StateProperty}s :</p>
 *
 * <ul>
 *     <li>{@link EnumStateProperties#property_FACING()}</li>
 *     <li>{@link BooleanStateProperties#property_OCCUPIED()}</li>
 *     <li>{@link EnumStateProperties#property_BED_PART()}</li>
 * </ul>
 *
 * <p>If you query a {@link BlockTypes#RED_BED}'s {@link StateProperty} you have two
 * possible outcomes for each {@link StateProperty}. The
<<<<<<< HEAD
 * {@link BooleanStateProperties#property_OCCUPIED()} has the following possible values:</p>
 * 
=======
 * {@link BooleanStateProperties#RED_BED_OCCUPIED} has the following possible values:</p>
 *
>>>>>>> 4f42a92c
 * <ul>
 *     <li><code>true</code></li>
 *     <li><code>false</code></li>
 * </ul>
 *
 * <p>As 'OCCUPIED' is a {@link BooleanStateProperty}, it can only be <code>true</code>
 * or <code>false</code>.
<<<<<<< HEAD
 * The {@link EnumStateProperties#property_BED_PART()} has the following possible values:</p>
 * 
=======
 * The {@link EnumStateProperties#RED_BED_PART} has the following possible values:</p>
 *
>>>>>>> 4f42a92c
 * <ul>
 *     <li><code>HEAD</code></li>
 *     <li><code>FOOT</code></li>
 * </ul>
 *
 * <p>To determine the current value of a {@link StateProperty}, you would call
 * {@link State#stateProperty(StateProperty)}. To determine all possible
 * values of a {@link StateProperty}, you would call
 * {@link State#stateProperties()}.</p>
 *
 * <p>As stated above, a {@link StateContainer} may not always have one or more
 * {@link StateProperty}s. An example of such a block is {@link BlockTypes#BOOKSHELF}.</p>
 */
public interface StateProperty<T extends Comparable<T>> extends Nameable {

    /**
     * Gets all possible values for a specific {@link StateProperty}. The
     * included values may not be in any particular order. The returned
     * {@link Collection} should be considered immutable.
     *
     * @return All possible values
     */
    Collection<T> possibleValues();

    /**
     * Gets the class type of the {@link StateProperty}'s values.
     *
     * @return The value class
     */
    Class<T> valueClass();

    /**
     * Gets the {@link Predicate} used to determine valid values for this.
     * {@link StateProperty}. Any "value" that returns <code>true</code> when
     * {@link Predicate#test(Object)} is called is valid. The
     * {@link Predicate} is specific to this property.
     *
     * @return The predicate
     */
    Predicate<T> predicate();

    /**
     * Attempts to parse the provided value as a value dictated possible by
     * this state property or {@link Optional#empty()} otherwise.
     *
     * @param value The value to parse
     * @return The actual value
     */
    Optional<T> parseValue(String value);
}<|MERGE_RESOLUTION|>--- conflicted
+++ resolved
@@ -50,13 +50,8 @@
  *
  * <p>If you query a {@link BlockTypes#RED_BED}'s {@link StateProperty} you have two
  * possible outcomes for each {@link StateProperty}. The
-<<<<<<< HEAD
  * {@link BooleanStateProperties#property_OCCUPIED()} has the following possible values:</p>
- * 
-=======
- * {@link BooleanStateProperties#RED_BED_OCCUPIED} has the following possible values:</p>
  *
->>>>>>> 4f42a92c
  * <ul>
  *     <li><code>true</code></li>
  *     <li><code>false</code></li>
@@ -64,13 +59,8 @@
  *
  * <p>As 'OCCUPIED' is a {@link BooleanStateProperty}, it can only be <code>true</code>
  * or <code>false</code>.
-<<<<<<< HEAD
  * The {@link EnumStateProperties#property_BED_PART()} has the following possible values:</p>
- * 
-=======
- * The {@link EnumStateProperties#RED_BED_PART} has the following possible values:</p>
  *
->>>>>>> 4f42a92c
  * <ul>
  *     <li><code>HEAD</code></li>
  *     <li><code>FOOT</code></li>
