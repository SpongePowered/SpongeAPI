--- conflicted
+++ resolved
@@ -62,15 +62,9 @@
     Optional<Long> getDelay();
 
     /**
-<<<<<<< HEAD
      * Gets the interval for repeating tasks.
      *
-     * @return The interval (period)
-=======
-     * Gets the interval for repeating tasks
-     *
      * @return The interval (period) in the scale of the time unit applied if asynchronous, otherwise raw synchronous ticks
->>>>>>> c652f351
      */
     Optional<Long> getInterval();
 
@@ -95,7 +89,6 @@
      *
      * @return The runnable
      */
-<<<<<<< HEAD
     Optional<? extends Runnable> getRunnable();
 
     /**
@@ -113,22 +106,10 @@
     Optional<? extends ListenableFuture<V>> getFuture();
 
     /**
-     * Gets the method of execution of this task.
-     *
-     * @return True if this task was executed asynchronously, false if synchronously
-     */
-    boolean isAsynchronous();
-
-}
-=======
-    Optional<Runnable> getRunnable();
-
-    /**
-     * Gets the truth if the Task is Synchronous
+     * Gets the truth if the Task is Synchronous.
      *
      * @return The truth if the task is synchronous
      */
-    public boolean isSynchronous();
+    boolean isSynchronous();
 
-}
->>>>>>> c652f351
+}