/*
 * This file is part of Sponge, licensed under the MIT License (MIT).
 *
 * Copyright (c) SpongePowered.org <http://www.spongepowered.org>
 * Copyright (c) contributors
 *
 * Permission is hereby granted, free of charge, to any person obtaining a copy
 * of this software and associated documentation files (the "Software"), to deal
 * in the Software without restriction, including without limitation the rights
 * to use, copy, modify, merge, publish, distribute, sublicense, and/or sell
 * copies of the Software, and to permit persons to whom the Software is
 * furnished to do so, subject to the following conditions:
 *
 * The above copyright notice and this permission notice shall be included in
 * all copies or substantial portions of the Software.
 *
 * THE SOFTWARE IS PROVIDED "AS IS", WITHOUT WARRANTY OF ANY KIND, EXPRESS OR
 * IMPLIED, INCLUDING BUT NOT LIMITED TO THE WARRANTIES OF MERCHANTABILITY,
 * FITNESS FOR A PARTICULAR PURPOSE AND NONINFRINGEMENT. IN NO EVENT SHALL THE
 * AUTHORS OR COPYRIGHT HOLDERS BE LIABLE FOR ANY CLAIM, DAMAGES OR OTHER
 * LIABILITY, WHETHER IN AN ACTION OF CONTRACT, TORT OR OTHERWISE, ARISING FROM,
 * OUT OF OR IN CONNECTION WITH THE SOFTWARE OR THE USE OR OTHER DEALINGS IN
 * THE SOFTWARE.
 */
package org.spongepowered.api.service.scheduler;

import com.google.common.base.Optional;

import java.util.Collection;
import java.util.UUID;
<<<<<<< HEAD
import java.util.concurrent.Callable;
=======
>>>>>>> c652f351
import java.util.concurrent.TimeUnit;

/**
 * A scheduler that executes tasks asynchronously.
 */
public interface AsynchronousScheduler extends Scheduler {

    /**
     * Runs the task immediately.
     *
     * @param plugin The plugin requesting the task
     * @param task The task to run
     *
     * @return The scheduled task, if successful
     */
    Optional<? extends Task<?>> runTask(Object plugin, Runnable task);

    /**
     * Runs the task immediately.
     *
     * @param plugin The plugin requesting the task
     * @param task The task to run
<<<<<<< HEAD
     * @param <V> The type returned by the computation of this task
     *
     * @return The scheduled task, if successful
     */
    <V> Optional<? extends Task<V>> runTask(Object plugin, Callable<V> task);
=======
     * @param delay The delay in scale units
     *
     * @return The scheduled task, if successful
     */
    Optional<Task> runTaskAfter(Object plugin, Runnable task, TimeUnit scale, long delay);
>>>>>>> c652f351

    /**
     * Runs the task after a delay in ticks.
     *
     * @param plugin The plugin requesting the task
     * @param task The task to run
<<<<<<< HEAD
     * @param delay The delay
     * @param unit The unit of time of the delay
     *
     * @return The scheduled task, if successful
     */
    Optional<? extends Task<?>> runTaskAfter(Object plugin, Runnable task, long delay, TimeUnit unit);
=======
     * @param interval The interval between runs in scale units
     *
     * @return The scheduled task, if successful
     */
    Optional<Task> runRepeatingTask(Object plugin, Runnable task, TimeUnit scale, long interval);
>>>>>>> c652f351

    /**
     * Runs the task after a delay in ticks.
     *
     * @param plugin The plugin requesting the task
     * @param task The task to run
     * @param delay The delay
     * @param unit The unit of time of the delay
     * @param <V> The type returned by the computation of this task
     *
     * @return The scheduled task, if successful
     */
<<<<<<< HEAD
    <V> Optional<? extends Task<V>> runTaskAfter(Object plugin, Callable<V> task, long delay, TimeUnit unit);
=======
    Optional<Task> runRepeatingTaskAfter(Object plugin, Runnable task, TimeUnit scale, long interval, long delay);
>>>>>>> c652f351

    /**
     * Runs the task immediately, then repeats at an
     * interval.
     *
     * @param plugin The plugin requesting the task
     * @param task The task to run
     * @param interval The interval between runs
     * @param unit The unit of time of the interval
     *
     * @return The scheduled task, if successful
     */
    Optional<? extends Task<?>> runRepeatingTask(Object plugin, Runnable task, long interval, TimeUnit unit);

    /**
     * Runs the task after a delay in ticks, then repeats
     * at an interval.
     *
     * @param plugin The plugin requesting the task
     * @param task The task to run
     * @param interval The interval between runs
     * @param delay The delay
     * @param unit The unit of time of the delay and interval
     *
     * @return The scheduled task, if successful
     */
    Optional<? extends Task<?>> runRepeatingTaskAfter(Object plugin, Runnable task, long interval, long delay, TimeUnit unit);

}<|MERGE_RESOLUTION|>--- conflicted
+++ resolved
@@ -26,18 +26,14 @@
 
 import com.google.common.base.Optional;
 
-import java.util.Collection;
-import java.util.UUID;
-<<<<<<< HEAD
 import java.util.concurrent.Callable;
-=======
->>>>>>> c652f351
 import java.util.concurrent.TimeUnit;
 
 /**
- * A scheduler that executes tasks asynchronously.
+ * The base scheduler that schedules tasks.
  */
-public interface AsynchronousScheduler extends Scheduler {
+
+public interface AsynchronousScheduler {
 
     /**
      * Runs the task immediately.
@@ -54,56 +50,36 @@
      *
      * @param plugin The plugin requesting the task
      * @param task The task to run
-<<<<<<< HEAD
      * @param <V> The type returned by the computation of this task
      *
      * @return The scheduled task, if successful
      */
     <V> Optional<? extends Task<V>> runTask(Object plugin, Callable<V> task);
-=======
-     * @param delay The delay in scale units
-     *
-     * @return The scheduled task, if successful
-     */
-    Optional<Task> runTaskAfter(Object plugin, Runnable task, TimeUnit scale, long delay);
->>>>>>> c652f351
 
     /**
      * Runs the task after a delay in ticks.
      *
      * @param plugin The plugin requesting the task
      * @param task The task to run
-<<<<<<< HEAD
-     * @param delay The delay
-     * @param unit The unit of time of the delay
+     * @param scale The scale units
+     * @param delay The delay in scale units
      *
      * @return The scheduled task, if successful
      */
-    Optional<? extends Task<?>> runTaskAfter(Object plugin, Runnable task, long delay, TimeUnit unit);
-=======
-     * @param interval The interval between runs in scale units
-     *
-     * @return The scheduled task, if successful
-     */
-    Optional<Task> runRepeatingTask(Object plugin, Runnable task, TimeUnit scale, long interval);
->>>>>>> c652f351
+    Optional<? extends Task<?>> runTaskAfter(Object plugin, Runnable task, TimeUnit scale, long delay);
 
     /**
      * Runs the task after a delay in ticks.
      *
      * @param plugin The plugin requesting the task
      * @param task The task to run
-     * @param delay The delay
-     * @param unit The unit of time of the delay
+     * @param scale The scale units
+     * @param delay The delay in scale units
      * @param <V> The type returned by the computation of this task
      *
      * @return The scheduled task, if successful
      */
-<<<<<<< HEAD
-    <V> Optional<? extends Task<V>> runTaskAfter(Object plugin, Callable<V> task, long delay, TimeUnit unit);
-=======
-    Optional<Task> runRepeatingTaskAfter(Object plugin, Runnable task, TimeUnit scale, long interval, long delay);
->>>>>>> c652f351
+    <V> Optional<? extends Task<V>> runTaskAfter(Object plugin, Callable<V> task, TimeUnit scale, long delay);
 
     /**
      * Runs the task immediately, then repeats at an
@@ -111,12 +87,12 @@
      *
      * @param plugin The plugin requesting the task
      * @param task The task to run
-     * @param interval The interval between runs
-     * @param unit The unit of time of the interval
+     * @param scale The scale units
+     * @param interval The interval between runs in scale units
      *
      * @return The scheduled task, if successful
      */
-    Optional<? extends Task<?>> runRepeatingTask(Object plugin, Runnable task, long interval, TimeUnit unit);
+    Optional<? extends Task<?>> runRepeatingTask(Object plugin, Runnable task, TimeUnit scale, long interval);
 
     /**
      * Runs the task after a delay in ticks, then repeats
@@ -124,12 +100,12 @@
      *
      * @param plugin The plugin requesting the task
      * @param task The task to run
-     * @param interval The interval between runs
-     * @param delay The delay
-     * @param unit The unit of time of the delay and interval
+     * @param scale The scale units
+     * @param interval The interval between runs in scale units
+     * @param delay The delay in scale units
      *
      * @return The scheduled task, if successful
      */
-    Optional<? extends Task<?>> runRepeatingTaskAfter(Object plugin, Runnable task, long interval, long delay, TimeUnit unit);
+    Optional<? extends Task<?>> runRepeatingTaskAfter(Object plugin, Runnable task, TimeUnit scale, long interval, long delay);
 
 }