--- conflicted
+++ resolved
@@ -126,7 +126,7 @@
 import java.util.UUID;
 import java.util.function.Consumer;
 
-@SuppressWarnings({"unused"})
+@SuppressWarnings({"unused", "UnstableApiUsage"})
 public final class TypeTokens {
 
     // SORTFIELDS:ON
@@ -146,37 +146,27 @@
 
     public static final TypeToken<Value<MapInfo>> MAP_INFO_VALUE_TOKEN = new TypeToken<Value<MapInfo>>() {private static final long serialVersionUID = -1;};
 
-<<<<<<< HEAD
     public static final TypeToken<Value<World>> WORLD_VALUE_TOKEN = new TypeToken<Value<World>>() {private static final long serialVersionUID = -1;};
-=======
-    public static final TypeToken<Value<MapCanvas>> MAP_CANVAS_VALUE_TOKEN = new TypeToken<Value<MapCanvas>>() {private static final long serialVersionUID = -1;};
-
-    public static final TypeToken<SetValue<MapDecoration>> MAP_DECORATIONS_VALUE_TOKEN = new TypeToken<SetValue<MapDecoration>>() {private static final long serialVersionUID = -1;};
-
-    public static final TypeToken<Value<MapInfo>> MAP_INFO_VALUE_TOKEN = new TypeToken<Value<MapInfo>>() {private static final long serialVersionUID = -1;};
-
-    public static final TypeToken<Value<World>> WORLD_VALUE_TOKEN = new TypeToken<Value<World>>() {private static final long serialVersionUID = -1;};
+
+    public static final TypeToken<Value<AttachmentSurface>> ATTACHMENT_SURFACE_VALUE_TOKEN = new TypeToken<Value<AttachmentSurface>>() {};
+
+    public static final TypeToken<Value<Axis>> AXIS_VALUE_TOKEN = new TypeToken<Value<Axis>>() {};
+
+    public static final TypeToken<Value<BlockState>> BLOCK_STATE_VALUE_TOKEN = new TypeToken<Value<BlockState>>() {};
+
+    public static final TypeToken<Value<BoatType>> BOAT_TYPE_VALUE_TOKEN = new TypeToken<Value<BoatType>>() {};
+
+    public static final TypeToken<Value<Boolean>> BOOLEAN_VALUE_TOKEN = new TypeToken<Value<Boolean>>() {};
+
+    public static final TypeToken<Value<BossBar>> BOSS_BAR_VALUE_TOKEN = new TypeToken<Value<BossBar>>() {};
+
+    public static final TypeToken<Value<CatType>> CAT_TYPE_VALUE_TOKEN = new TypeToken<Value<CatType>>() {};
+
+    public static final TypeToken<Value<ChestAttachmentType>> CHEST_ATTACHMENT_TYPE_VALUE_TOKEN = new TypeToken<Value<ChestAttachmentType>>() {};
+
+    public static final TypeToken<Value<Color>> COLOR_VALUE_TOKEN = new TypeToken<Value<Color>>() {};
 
     public static final TypeToken<Map<EquipmentType, Boolean>> MAP_EQUIPMENT_TYPE_BOOLEAN_TOKEN = new TypeToken<Map<EquipmentType, Boolean>>() {private static final long serialVersionUID = -1;};
->>>>>>> 6641cd31
-
-    public static final TypeToken<Value<AttachmentSurface>> ATTACHMENT_SURFACE_VALUE_TOKEN = new TypeToken<Value<AttachmentSurface>>() {};
-
-    public static final TypeToken<Value<Axis>> AXIS_VALUE_TOKEN = new TypeToken<Value<Axis>>() {};
-
-    public static final TypeToken<Value<BlockState>> BLOCK_STATE_VALUE_TOKEN = new TypeToken<Value<BlockState>>() {};
-
-    public static final TypeToken<Value<BoatType>> BOAT_TYPE_VALUE_TOKEN = new TypeToken<Value<BoatType>>() {};
-
-    public static final TypeToken<Value<Boolean>> BOOLEAN_VALUE_TOKEN = new TypeToken<Value<Boolean>>() {};
-
-    public static final TypeToken<Value<BossBar>> BOSS_BAR_VALUE_TOKEN = new TypeToken<Value<BossBar>>() {};
-
-    public static final TypeToken<Value<CatType>> CAT_TYPE_VALUE_TOKEN = new TypeToken<Value<CatType>>() {};
-
-    public static final TypeToken<Value<ChestAttachmentType>> CHEST_ATTACHMENT_TYPE_VALUE_TOKEN = new TypeToken<Value<ChestAttachmentType>>() {};
-
-    public static final TypeToken<Value<Color>> COLOR_VALUE_TOKEN = new TypeToken<Value<Color>>() {};
 
     public static final TypeToken<Consumer<CommandCause>> COMMAND_CAUSE_CONSUMER = new TypeToken<Consumer<CommandCause>>() {};
 
@@ -273,8 +263,6 @@
     public static final TypeToken<Value<LlamaType>> LLAMA_TYPE_VALUE_TOKEN = new TypeToken<Value<LlamaType>>() {};
 
     public static final TypeToken<Value<Long>> LONG_VALUE_TOKEN = new TypeToken<Value<Long>>() {};
-
-    public static final TypeToken<Map<EquipmentType, Boolean>> MAP_EQUIPMENT_TYPE_BOOLEAN_TOKEN = new TypeToken<Map<EquipmentType, Boolean>>() {};
 
     public static final TypeToken<MapValue<EquipmentType, Boolean>> MAP_EQUIPMENT_TYPE_BOOLEAN_VALUE_TOKEN = new TypeToken<MapValue<EquipmentType, Boolean>>() {};
 
