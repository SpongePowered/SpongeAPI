/*
 * This file is part of SpongeAPI, licensed under the MIT License (MIT).
 *
 * Copyright (c) SpongePowered <https://www.spongepowered.org>
 * Copyright (c) contributors
 *
 * Permission is hereby granted, free of charge, to any person obtaining a copy
 * of this software and associated documentation files (the "Software"), to deal
 * in the Software without restriction, including without limitation the rights
 * to use, copy, modify, merge, publish, distribute, sublicense, and/or sell
 * copies of the Software, and to permit persons to whom the Software is
 * furnished to do so, subject to the following conditions:
 *
 * The above copyright notice and this permission notice shall be included in
 * all copies or substantial portions of the Software.
 *
 * THE SOFTWARE IS PROVIDED "AS IS", WITHOUT WARRANTY OF ANY KIND, EXPRESS OR
 * IMPLIED, INCLUDING BUT NOT LIMITED TO THE WARRANTIES OF MERCHANTABILITY,
 * FITNESS FOR A PARTICULAR PURPOSE AND NONINFRINGEMENT. IN NO EVENT SHALL THE
 * AUTHORS OR COPYRIGHT HOLDERS BE LIABLE FOR ANY CLAIM, DAMAGES OR OTHER
 * LIABILITY, WHETHER IN AN ACTION OF CONTRACT, TORT OR OTHERWISE, ARISING FROM,
 * OUT OF OR IN CONNECTION WITH THE SOFTWARE OR THE USE OR OTHER DEALINGS IN
 * THE SOFTWARE.
 */
package org.spongepowered.api;

import net.kyori.adventure.key.Key;
import org.spongepowered.api.advancement.Advancement;
import org.spongepowered.api.advancement.AdvancementTree;
import org.spongepowered.api.advancement.AdvancementType;
import org.spongepowered.api.advancement.criteria.trigger.Trigger;
import org.spongepowered.api.block.BlockType;
import org.spongepowered.api.block.entity.BlockEntityType;
import org.spongepowered.api.block.transaction.Operation;
import org.spongepowered.api.command.selector.SelectorType;
import org.spongepowered.api.data.persistence.DataFormat;
import org.spongepowered.api.data.persistence.DataTranslator;
import org.spongepowered.api.data.type.ArtType;
import org.spongepowered.api.data.type.BannerPatternShape;
import org.spongepowered.api.data.type.BoatType;
import org.spongepowered.api.data.type.BodyPart;
import org.spongepowered.api.data.type.CatType;
import org.spongepowered.api.data.type.ComparatorMode;
import org.spongepowered.api.data.type.DoorHinge;
import org.spongepowered.api.data.type.DyeColor;
import org.spongepowered.api.data.type.FoxType;
import org.spongepowered.api.data.type.HandPreference;
import org.spongepowered.api.data.type.HandType;
import org.spongepowered.api.data.type.HorseColor;
import org.spongepowered.api.data.type.HorseStyle;
import org.spongepowered.api.data.type.InstrumentType;
import org.spongepowered.api.data.type.LlamaType;
import org.spongepowered.api.data.type.MooshroomType;
import org.spongepowered.api.data.type.NotePitch;
import org.spongepowered.api.data.type.PandaGene;
import org.spongepowered.api.data.type.ParrotType;
import org.spongepowered.api.data.type.PickupRule;
import org.spongepowered.api.data.type.PistonType;
import org.spongepowered.api.data.type.PortionType;
import org.spongepowered.api.data.type.ProfessionType;
import org.spongepowered.api.data.type.RabbitType;
import org.spongepowered.api.data.type.RailDirection;
import org.spongepowered.api.data.type.SkinPart;
import org.spongepowered.api.data.type.SlabPortion;
import org.spongepowered.api.data.type.StairShape;
import org.spongepowered.api.data.type.ToolType;
import org.spongepowered.api.data.type.TropicalFishShape;
import org.spongepowered.api.data.type.WireAttachmentType;
import org.spongepowered.api.data.type.WoodType;
import org.spongepowered.api.effect.particle.ParticleOption;
import org.spongepowered.api.effect.particle.ParticleType;
import org.spongepowered.api.effect.potion.PotionEffectType;
import org.spongepowered.api.effect.sound.SoundType;
import org.spongepowered.api.effect.sound.music.MusicDisc;
import org.spongepowered.api.entity.EntityType;
import org.spongepowered.api.entity.ai.goal.GoalExecutorType;
import org.spongepowered.api.entity.ai.goal.GoalType;
import org.spongepowered.api.entity.attribute.AttributeOperation;
import org.spongepowered.api.entity.attribute.type.AttributeType;
import org.spongepowered.api.entity.living.player.chat.ChatVisibility;
import org.spongepowered.api.entity.living.player.gamemode.GameMode;
import org.spongepowered.api.event.EventContextKey;
import org.spongepowered.api.event.cause.entity.DismountType;
import org.spongepowered.api.event.cause.entity.MovementType;
import org.spongepowered.api.event.cause.entity.SpawnType;
import org.spongepowered.api.event.cause.entity.damage.DamageModifierType;
import org.spongepowered.api.event.cause.entity.damage.DamageType;
import org.spongepowered.api.fluid.FluidType;
import org.spongepowered.api.item.FireworkShape;
import org.spongepowered.api.item.ItemType;
import org.spongepowered.api.item.enchantment.EnchantmentType;
import org.spongepowered.api.item.inventory.ContainerType;
import org.spongepowered.api.item.inventory.equipment.EquipmentGroup;
import org.spongepowered.api.item.inventory.equipment.EquipmentType;
import org.spongepowered.api.item.inventory.query.QueryType;
import org.spongepowered.api.item.recipe.crafting.CraftingRecipe;
import org.spongepowered.api.placeholder.PlaceholderParser;
import org.spongepowered.api.registry.GameRegistry;
import org.spongepowered.api.resource.meta.MetaSection;
import org.spongepowered.api.resource.pack.PackType;
import org.spongepowered.api.resource.pack.PackVersion;
import org.spongepowered.api.scoreboard.CollisionRule;
import org.spongepowered.api.scoreboard.Visibility;
import org.spongepowered.api.scoreboard.criteria.Criterion;
import org.spongepowered.api.scoreboard.displayslot.DisplaySlot;
import org.spongepowered.api.scoreboard.objective.displaymode.ObjectiveDisplayMode;
import org.spongepowered.api.service.ban.BanType;
import org.spongepowered.api.service.economy.Currency;
import org.spongepowered.api.service.economy.transaction.TransactionType;
import org.spongepowered.api.statistic.Statistic;
import org.spongepowered.api.statistic.StatisticCategory;
import org.spongepowered.api.util.orientation.Orientation;
import org.spongepowered.api.world.WorldArchetype;
import org.spongepowered.api.world.biome.BiomeType;
import org.spongepowered.api.world.biome.VirtualBiomeType;
import org.spongepowered.api.world.difficulty.Difficulty;
import org.spongepowered.api.world.dimension.DimensionType;
import org.spongepowered.api.world.gen.GeneratorModifierType;
import org.spongepowered.api.world.portal.PortalType;
import org.spongepowered.api.world.teleport.TeleportHelperFilter;
import org.spongepowered.api.world.weather.Weather;

/**
 * Enumeration of all known {@link CatalogType}s for autocompletion when using
 * the {@link GameRegistry} to retrieve specific types or all of a certain type.
 *
 * <p>These are generally useful for {@link CatalogRegistry#get(Class, Key)}
 * and {@link CatalogRegistry#getAllOf(Class)}.</p>
 */
@SuppressWarnings({"rawtypes", "unused"})
public final class CatalogTypes {

    // SORTFIELDS:ON

    public static final Class<Advancement> ADVANCEMENT = Advancement.class;

    public static final Class<AdvancementTree> ADVANCEMENT_TREE = AdvancementTree.class;

    public static final Class<AdvancementType> ADVANCEMENT_TYPE = AdvancementType.class;

    public static final Class<ArtType> ART_TYPE = ArtType.class;

    public static final Class<AttributeOperation> ATTRIBUTE_OPERATION = AttributeOperation.class;

    public static final Class<AttributeType> ATTRIBUTE_TYPE = AttributeType.class;

    public static final Class<BannerPatternShape> BANNER_PATTERN_SHAPE = BannerPatternShape.class;

    public static final Class<BanType> BAN_TYPE = BanType.class;

    public static final Class<BiomeType> BIOME_TYPE = BiomeType.class;

    public static final Class<BlockEntityType> BLOCK_ENTITY_TYPE = BlockEntityType.class;

    public static final Class<BlockType> BLOCK_TYPE = BlockType.class;

    public static final Class<BoatType> BOAT_TYPE = BoatType.class;

    public static final Class<BodyPart> BODY_PART = BodyPart.class;

    public static final Class<CatType> CAT_TYPE = CatType.class;

    public static final Class<ChatVisibility> CHAT_VISIBILITY = ChatVisibility.class;

    public static final Class<CollisionRule> COLLISION_RULE = CollisionRule.class;

    public static final Class<ComparatorMode> COMPARISON_MODE = ComparatorMode.class;

    public static final Class<ContainerType> CONTAINER_TYPE = ContainerType.class;

    public static final Class<CraftingRecipe> CRAFTING_RECIPE = CraftingRecipe.class;

    public static final Class<Criterion> CRITERION = Criterion.class;

    public static final Class<Currency> CURRENCY = Currency.class;

    public static final Class<DamageModifierType> DAMAGE_MODIFIER_TYPE = DamageModifierType.class;

    public static final Class<DamageType> DAMAGE_TYPE = DamageType.class;

    public static final Class<DataFormat> DATA_FORMAT = DataFormat.class;

    public static final Class<DataTranslator> DATA_TRANSLATOR = DataTranslator.class;

    public static final Class<Difficulty> DIFFICULTY = Difficulty.class;

    public static final Class<DimensionType> DIMENSION_TYPE = DimensionType.class;

    public static final Class<DismountType> DISMOUNT_TYPE = DismountType.class;

    public static final Class<DisplaySlot> DISPLAY_SLOT = DisplaySlot.class;

    public static final Class<DyeColor> DYE_COLOR = DyeColor.class;

    public static final Class<EnchantmentType> ENCHANTMENT_TYPE = EnchantmentType.class;

    public static final Class<EntityType> ENTITY_TYPE = EntityType.class;

    public static final Class<EquipmentGroup> EQUIPMENT_GROUP = EquipmentGroup.class;

    public static final Class<EquipmentType> EQUIPMENT_TYPE = EquipmentType.class;

    public static final Class<EventContextKey> EVENT_CONTEXT_KEY = EventContextKey.class;

    public static final Class<FireworkShape> FIREWORK_SHAPE = FireworkShape.class;

    public static final Class<FluidType> FLUID_TYPE = FluidType.class;

    public static final Class<FoxType> FOX_TYPE = FoxType.class;

    public static final Class<GameMode> GAME_MODE = GameMode.class;

    public static final Class<GeneratorModifierType> GENERATOR_MODIFIER_TYPE = GeneratorModifierType.class;

    public static final Class<GoalExecutorType> GOAL_EXECUTOR_TYPE = GoalExecutorType.class;

    public static final Class<GoalType> GOAL_TYPE = GoalType.class;

    public static final Class<HandPreference> HAND_PREFERENCE = HandPreference.class;

    public static final Class<HandType> HAND_TYPE = HandType.class;

    public static final Class<DoorHinge> DOOR_HINGE = DoorHinge.class;

    public static final Class<HorseColor> HORSE_COLOR = HorseColor.class;

    public static final Class<HorseStyle> HORSE_STYLE = HorseStyle.class;

    public static final Class<InstrumentType> INSTRUMENT_TYPE = InstrumentType.class;

    public static final Class<ItemType> ITEM_TYPE = ItemType.class;

    public static final Class<LlamaType> LLAMA_TYPE = LlamaType.class;

    public static final Class<MetaSection> META_SECTION = MetaSection.class;

    public static final Class<MooshroomType> MOOSHROOM_TYPE = MooshroomType.class;

    public static final Class<MovementType> MOVEMENT_TYPE = MovementType.class;

    public static final Class<MusicDisc> MUSIC_DISC = MusicDisc.class;

    public static final Class<NotePitch> NOTE_PITCH = NotePitch.class;

    public static final Class<ObjectiveDisplayMode> OBJECTIVE_DISPLAY_MODE = ObjectiveDisplayMode.class;

<<<<<<< HEAD
    public static final Class<PackType> PACK_TYPE = PackType.class;

    public static final Class<PackVersion> PACK_VERSION = PackVersion.class;
=======
    public static final Class<Operation> BLOCK_TRANSACTION_OPERATION = Operation.class;
>>>>>>> 6a46e34c

    public static final Class<PandaGene> PANDA_GENE = PandaGene.class;

    public static final Class<ParrotType> PARROT_TYPE = ParrotType.class;

    public static final Class<ParticleOption> PARTICLE_OPTION = ParticleOption.class;

    public static final Class<ParticleType> PARTICLE_TYPE = ParticleType.class;

    public static final Class<PickupRule> PICKUP_RULE = PickupRule.class;

    public static final Class<PistonType> PISTON_TYPE = PistonType.class;

    public static final Class<PortalType> PORTAL_TYPE = PortalType.class;

    public static final Class<PlaceholderParser> PLACEHOLDER_PARSER = PlaceholderParser.class;

    public static final Class<PortionType> PORTION_TYPE = PortionType.class;

    public static final Class<PotionEffectType> POTION_EFFECT_TYPE = PotionEffectType.class;

    public static final Class<ProfessionType> PROFESSION_TYPE = ProfessionType.class;

    public static final Class<QueryType> QUERY_TYPE = QueryType.class;

    public static final Class<RabbitType> RABBIT_TYPE = RabbitType.class;

    public static final Class<RailDirection> RAIL_DIRECTION = RailDirection.class;

    public static final Class<Orientation> ROTATION = Orientation.class;

    public static final Class<SelectorType> SELECTOR_TYPE = SelectorType.class;

    public static final Class<SkinPart> SKIN_PART = SkinPart.class;

    public static final Class<SlabPortion> SLAB_PORTION = SlabPortion.class;

    public static final Class<SoundType> SOUND_TYPE = SoundType.class;

    public static final Class<SpawnType> SPAWN_TYPE = SpawnType.class;

    public static final Class<StairShape> STAIR_SHAPE = StairShape.class;

    public static final Class<Statistic> STATISTIC = Statistic.class;

    public static final Class<StatisticCategory> STATISTIC_CATEGORY = StatisticCategory.class;

    public static final Class<TeleportHelperFilter> TELEPORT_HELPER_FILTER = TeleportHelperFilter.class;

    public static final Class<ToolType> TOOL_TYPE = ToolType.class;

    public static final Class<TransactionType> TRANSACTION_TYPE = TransactionType.class;

    public static final Class<Trigger> TRIGGER = Trigger.class;

    public static final Class<TropicalFishShape> TROPICAL_FISH_SHAPE = TropicalFishShape.class;

    public static final Class<VirtualBiomeType> VIRTUAL_BIOME_TYPE = VirtualBiomeType.class;

    public static final Class<Visibility> VISIBILITY = Visibility.class;

    public static final Class<Weather> WEATHER = Weather.class;

    public static final Class<WireAttachmentType> WIRE_ATTACHMENT_TYPE = WireAttachmentType.class;

    public static final Class<WoodType> WOOD_TYPE = WoodType.class;

    public static final Class<WorldArchetype> WORLD_ARCHETYPE = WorldArchetype.class;

    // SORTFIELDS:OFF

    private CatalogTypes() {
        throw new AssertionError("You should not be attempting to instantiate this class.");
    }
}<|MERGE_RESOLUTION|>--- conflicted
+++ resolved
@@ -244,13 +244,11 @@
 
     public static final Class<ObjectiveDisplayMode> OBJECTIVE_DISPLAY_MODE = ObjectiveDisplayMode.class;
 
-<<<<<<< HEAD
+    public static final Class<Operation> BLOCK_TRANSACTION_OPERATION = Operation.class;
+
     public static final Class<PackType> PACK_TYPE = PackType.class;
 
     public static final Class<PackVersion> PACK_VERSION = PackVersion.class;
-=======
-    public static final Class<Operation> BLOCK_TRANSACTION_OPERATION = Operation.class;
->>>>>>> 6a46e34c
 
     public static final Class<PandaGene> PANDA_GENE = PandaGene.class;
 
