--- conflicted
+++ resolved
@@ -105,14 +105,10 @@
 import org.spongepowered.api.event.entity.living.player.fishing.PlayerRetractFishingLineEvent;
 import org.spongepowered.api.event.message.CommandEvent;
 import org.spongepowered.api.event.message.MessageEvent;
-<<<<<<< HEAD
-import org.spongepowered.api.event.player.*;
+import org.spongepowered.api.event.server.StatusPingEvent;
 import org.spongepowered.api.event.stats.AchievementEvent;
 import org.spongepowered.api.event.stats.StatisticChange;
 import org.spongepowered.api.event.stats.StatisticChangeEvent;
-=======
-import org.spongepowered.api.event.server.StatusPingEvent;
->>>>>>> 9582b142
 import org.spongepowered.api.event.weather.LightningStrikeEvent;
 import org.spongepowered.api.event.weather.WeatherChangeEvent;
 import org.spongepowered.api.event.world.ChunkForcedEvent;
@@ -127,11 +123,8 @@
 import org.spongepowered.api.event.world.WorldLoadEvent;
 import org.spongepowered.api.event.world.WorldUnloadEvent;
 import org.spongepowered.api.item.inventory.ItemStack;
-<<<<<<< HEAD
 import org.spongepowered.api.stats.achievement.Achievement;
-=======
 import org.spongepowered.api.status.StatusClient;
->>>>>>> 9582b142
 import org.spongepowered.api.text.message.Message;
 import org.spongepowered.api.util.Direction;
 import org.spongepowered.api.util.command.CommandSource;
@@ -834,9 +827,6 @@
         return createEvent(MessageEvent.class, values);
     }
 
-<<<<<<< HEAD
-    public static PlayerBreakBlockEvent createPlayerBreakBlock(Game game, Cause cause, Player player, BlockLoc block, BlockSnapshot replacementBlock, int exp, Collection<Item> droppedItems, Collection<StatisticChange> statisticChanges) {
-=======
     /**
      * Creates a new {@link PlayerBreakBlockEvent}.
      *
@@ -848,11 +838,11 @@
      * @param replacementBlock The block that will replace the existing block
      * @param exp The experience to give, or take for negative values
      * @param droppedItems The items to drop
+     * @param statisticChanges The changed statistics
      * @return A new instance of the event
      */
     public static PlayerBreakBlockEvent createPlayerBreakBlock(Game game, Cause cause, Player player, Direction direction, BlockLoc block,
-            BlockSnapshot replacementBlock, double exp, Collection<Item> droppedItems) {
->>>>>>> 9582b142
+            BlockSnapshot replacementBlock, double exp, Collection<Item> droppedItems, Collection<StatisticChange> statisticChanges) {
         Map<String, Object> values = Maps.newHashMap();
         values.put("game", game);
         values.put("cause", Optional.fromNullable(cause));
@@ -1024,9 +1014,6 @@
         return createEvent(PlayerChatEvent.class, values);
     }
 
-<<<<<<< HEAD
-    public static PlayerDeathEvent createPlayerDeath(Game game, Cause cause, Player player, Message deathMessage, Collection<Item> droppedItems, Collection<StatisticChange> statisticChanges) {
-=======
     /**
      * Creates a new {@link PlayerDeathEvent}.
      *
@@ -1036,11 +1023,11 @@
      * @param location The location of death
      * @param deathMessage The message to show to the player because they died
      * @param droppedItems The items to drop
+     * @param statisticChanges The changes statists
      * @return A new instance of the event
      */
     public static PlayerDeathEvent createPlayerDeath(Game game, Cause cause, Player player, Location location, Message deathMessage,
-            Collection<Item> droppedItems) {
->>>>>>> 9582b142
+            Collection<Item> droppedItems, Collection<StatisticChange> statisticChanges) {
         Map<String, Object> values = Maps.newHashMap();
         values.put("game", game);
         values.put("cause", Optional.fromNullable(cause));
@@ -1165,9 +1152,6 @@
         return createEvent(PlayerJoinEvent.class, values);
     }
 
-<<<<<<< HEAD
-    public static PlayerMoveEvent createPlayerMove(Game game, Player player, Location oldLocation, Location newLocation, Collection<StatisticChange> statisticChanges) {
-=======
     /**
      * Creates a new {@link PlayerMoveEvent}.
      *
@@ -1175,22 +1159,19 @@
      * @param player The player involved in this event
      * @param oldLocation The previous location of the entity
      * @param newLocation The new location of the entity
-     * @return A new instance of the event
-     */
-    public static PlayerMoveEvent createPlayerMove(Game game, Player player, Location oldLocation, Location newLocation) {
->>>>>>> 9582b142
+     * @param statisticChanges The changed statistics
+     * @return A new instance of the event
+     */
+    public static PlayerMoveEvent createPlayerMove(Game game, Player player, Location oldLocation, Location newLocation, Collection<StatisticChange> statisticChanges) {
         Map<String, Object> values = Maps.newHashMap();
         values.put("game", game);
         values.put("entity", player);
         values.put("oldLocation", oldLocation);
         values.put("newLocation", newLocation);
         values.put("player", player);
-<<<<<<< HEAD
+        values.put("human", player);
+        values.put("living", player);
         values.put("statisticChanges", statisticChanges);
-=======
-        values.put("human", player);
-        values.put("living", player);
->>>>>>> 9582b142
         return createEvent(PlayerMoveEvent.class, values);
     }
 
@@ -1213,9 +1194,6 @@
         return createEvent(PlayerPickUpItemEvent.class, values);
     }
 
-<<<<<<< HEAD
-    public static PlayerPlaceBlockEvent createPlayerPlaceBlock(Game game, Cause cause, Player player, BlockLoc block, BlockSnapshot replacementBlock, Collection<StatisticChange> statisticChanges) {
-=======
     /**
      * Creates a new {@link PlayerPlaceBlockEvent}.
      *
@@ -1225,11 +1203,11 @@
      * @param block The block affected by this event
      * @param replacementBlock The block that will replace the existing block
      * @param direction The direction the block was placed
+     * @param statisticChanges The changed statistics
      * @return A new instance of the event
      */
     public static PlayerPlaceBlockEvent createPlayerPlaceBlock(Game game, Cause cause, Player player, BlockLoc block,
-            BlockSnapshot replacementBlock, Direction direction) {
->>>>>>> 9582b142
+            BlockSnapshot replacementBlock, Direction direction, Collection<StatisticChange> statisticChanges) {
         Map<String, Object> values = Maps.newHashMap();
         values.put("game", game);
         values.put("cause", Optional.fromNullable(cause));
@@ -1237,13 +1215,10 @@
         values.put("entity", player);
         values.put("replacementBlock", replacementBlock);
         values.put("player", player);
-<<<<<<< HEAD
+        values.put("human", player);
+        values.put("living", player);
+        values.put("blockFaceDirection", direction);
         values.put("statisticChanges", statisticChanges);
-=======
-        values.put("human", player);
-        values.put("living", player);
-        values.put("blockFaceDirection", direction);
->>>>>>> 9582b142
         return createEvent(PlayerPlaceBlockEvent.class, values);
     }
 
@@ -1283,24 +1258,37 @@
         return createEvent(PlayerUpdateEvent.class, values);
     }
 
-<<<<<<< HEAD
+    /**
+     * Creates a new {@link AchievementEvent}.
+     *
+     * @param game The game instance for this {@link GameEvent}
+     * @param player The player involved in this event
+     * @param achievement The achievement the player has earned
+     * @return A new instance of the event
+     */
     public static AchievementEvent createAchievementEvent(Game game, Player player, Achievement achievement) {
         Map<String, Object> values = Maps.newHashMap();
         values.put("game", game);
         values.put("entity", player);
+        values.put("living", player);
+        values.put("human", player);
         values.put("player", player);
         values.put("achievement", achievement);
         return createEvent(AchievementEvent.class, values);
     }
 
+    /**
+     * Creates a new {@link StatisticChangeEvent}.
+     *
+     * @param statisticChanges The changes to the statistics
+     * @return A new instance of the event
+     */
     public static StatisticChangeEvent createStatisticChangeEvent(Collection<StatisticChange> statisticChanges) {
         Map<String, Object> values = Maps.newHashMap();
         values.put("statisticChanges", statisticChanges);
         return createEvent(StatisticChangeEvent.class, values);
     }
 
-    public static LightningStrikeEvent createLightningStrike(Game game, WeatherVolume weatherVolume, Lightning lightningStrike, List<Entity> struckEntities, List<BlockLoc> struckBlocks) {
-=======
     /**
      * Creates a new {@link LightningStrikeEvent}.
      *
@@ -1313,7 +1301,6 @@
      */
     public static LightningStrikeEvent createLightningStrike(Game game, WeatherVolume weatherVolume, Lightning lightningStrike,
             List<Entity> struckEntities, List<BlockLoc> struckBlocks) {
->>>>>>> 9582b142
         Map<String, Object> values = Maps.newHashMap();
         values.put("game", game);
         values.put("lightningStrike", lightningStrike);
