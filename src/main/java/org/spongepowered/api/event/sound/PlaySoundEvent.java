--- conflicted
+++ resolved
@@ -29,12 +29,8 @@
 import org.spongepowered.api.data.type.NotePitch;
 import org.spongepowered.api.effect.sound.SoundCategory;
 import org.spongepowered.api.effect.sound.SoundType;
-<<<<<<< HEAD
 import org.spongepowered.api.effect.sound.music.MusicDisc;
-=======
-import org.spongepowered.api.effect.sound.record.RecordType;
 import org.spongepowered.api.entity.Entity;
->>>>>>> d0d4f89d
 import org.spongepowered.api.entity.living.player.Player;
 import org.spongepowered.api.event.Cancellable;
 import org.spongepowered.api.event.Event;
@@ -56,52 +52,31 @@
     WorldLocation<?> getLocation();
 
     /**
-<<<<<<< HEAD
-     * Gets the {@link SoundCategory} for the sound being played
-     * @return The category
-     * @see org.spongepowered.api.effect.sound.SoundCategories
-=======
      * Gets the {@link SoundCategory} for the sound being played.
      *
      *  @return The {@link SoundCategory}
->>>>>>> d0d4f89d
      */
     SoundCategory getSoundCategory();
 
     /**
-<<<<<<< HEAD
-     * Gets the {@link SoundType} for the sound being played
-     * @return The sound type
-     * @see org.spongepowered.api.effect.sound.SoundTypes
-=======
      * Gets the {@link SoundType} for the sound being played.
      *
      * @return {@link SoundType}
->>>>>>> d0d4f89d
      */
     SoundType getSoundType();
 
     /**
-<<<<<<< HEAD
-     * Gets the volume of the sound being played
-     * @return The volume being played
-=======
      * Gets the volume of the sound being played.
      *
      * @return A float that represents the relative volume. This value may be
      *         positive value.
->>>>>>> d0d4f89d
      */
     float getVolume();
 
     /**
      * Gets the pitch of the sound being played
-<<<<<<< HEAD
-     * @return The pitch of the sound being played
-=======
      *
      * @return A float that represents the pitch.
->>>>>>> d0d4f89d
      */
     float getPitch();
 
@@ -169,25 +144,17 @@
      */
     interface NoteBlock extends PlaySoundEvent {
 
-<<<<<<< HEAD
-=======
         /**
-         * The {@link Note} that was played.
-         *
-         * @return The {@link Note}
-         */
-        Note getNote();
-
-        /**
-         * The type of instrument that played the {@link Note}.
+         * The type of instrument that played the
+         * {@link org.spongepowered.api.block.BlockTypes#NOTE_BLOCK Note block}.
          *
          * @return The {@link InstrumentType}
          */
->>>>>>> d0d4f89d
         InstrumentType getInstrument();
 
         /**
-         * The pitch of the played {@link Note}.
+         * The pitch of the played
+         * {@link org.spongepowered.api.block.BlockTypes#NOTE_BLOCK Note block}.
          *
          * @return The {@link NotePitch}
          */
