/*
 * This file is part of SpongeAPI, licensed under the MIT License (MIT).
 *
 * Copyright (c) SpongePowered <https://www.spongepowered.org>
 * Copyright (c) contributors
 *
 * Permission is hereby granted, free of charge, to any person obtaining a copy
 * of this software and associated documentation files (the "Software"), to deal
 * in the Software without restriction, including without limitation the rights
 * to use, copy, modify, merge, publish, distribute, sublicense, and/or sell
 * copies of the Software, and to permit persons to whom the Software is
 * furnished to do so, subject to the following conditions:
 *
 * The above copyright notice and this permission notice shall be included in
 * all copies or substantial portions of the Software.
 *
 * THE SOFTWARE IS PROVIDED "AS IS", WITHOUT WARRANTY OF ANY KIND, EXPRESS OR
 * IMPLIED, INCLUDING BUT NOT LIMITED TO THE WARRANTIES OF MERCHANTABILITY,
 * FITNESS FOR A PARTICULAR PURPOSE AND NONINFRINGEMENT. IN NO EVENT SHALL THE
 * AUTHORS OR COPYRIGHT HOLDERS BE LIABLE FOR ANY CLAIM, DAMAGES OR OTHER
 * LIABILITY, WHETHER IN AN ACTION OF CONTRACT, TORT OR OTHERWISE, ARISING FROM,
 * OUT OF OR IN CONNECTION WITH THE SOFTWARE OR THE USE OR OTHER DEALINGS IN
 * THE SOFTWARE.
 */
package org.spongepowered.api.tag;

import org.checkerframework.checker.nullness.qual.NonNull;
import org.spongepowered.api.ResourceKey;
import org.spongepowered.api.Sponge;
import org.spongepowered.api.datapack.DataPack;
import org.spongepowered.api.datapack.DataPackEntry;
import org.spongepowered.api.event.lifecycle.RegisterDataPackValueEvent;
import org.spongepowered.api.registry.RegistryKey;
import org.spongepowered.api.registry.RegistryType;

import java.util.Collection;
import java.util.Map;

/**
 * A template that creates a or modifies a {@link Tag}.
 */
public interface TagTemplate<T extends Taggable<T>> extends DataPackEntry<TagTemplate<T>> {

    /**
     * Returns a {@link Builder} that creates {@link TagTemplate}s.
     *
     * @param pack The {@link DataPack} of the builder
     * @return The builder.
     */
    @SuppressWarnings("unchecked")
    static <T extends Taggable<T>> Builder<T> builder(final DataPack<TagTemplate<T>> pack) {
        return Sponge.game().factoryProvider().provide(Factory.class).builder(pack);
    }

    interface Builder<T extends Taggable<T>> extends org.spongepowered.api.util.ResourceKeyedBuilder<TagTemplate<T>, Builder<T>> {

        /**
         * Sets whether the values contained by a tag template will replace
         * existing values if a tag with the same {@link #key()} and
         * {@link RegistryType} already exists when datapacks are (re)loaded.
         *
         * <p>If this is set to {@code true}, any previous entries for this
         * given key-tag type combination will be discarded and the data
         * in the built template will <strong>replace</strong> the data. If
         * this is set to {@code false}, the entries in this template will
         * be <strong>merged</strong> with any existing data. The default
         * behavior is to merge data.</p>
         *
         * <p>As no guarantees are made to the order in which templates are
         * applied when datapacks are (re)loaded, note that replacement will
         * only act upon templates that have previously been applied.</p>
         *
         * @param replace Whether to replace instead of merge.
         * @return This builder, for chaining.
         */
        Builder<T> replace(boolean replace);

        /**
         * Indicates that any existing values of a tag with the same
         * {@link #key()} and {@link RegistryType} during datapack (re)loading will
         * have their values discarded and replaced by this template.
         *
         * @see #replace(boolean)
         * @return This builder, for chaining
         */
        default Builder<T> replace() {
            return this.replace(true);
        }

        /**
         * Adds the {@link RegistryKey} for a value to the builder.
         *
         * <p>As the objects that this tag will contain may be available at this
         * stage, their {@link ResourceKey resource key ID} should be provided
         * instead. However, this gives rise to the possibility that a value
         * may not be available when tags are generated. The behavior during tag
         * generation if the a value for the supplied key is not present can be
         * controlled with the argument passed to the {@code required}
         * parameter:</p>
         *
         * <ul>
         *     <li>if {@code true}, the entire tag will not be applied.</li>
         *     <li>if {@code false}, the tag will be applied without the value.
         *     </li>
         * </ul>
         *
         * @param value Value to add
         * @param required Whether this tag should fail to load if
         *                 the value is not found while loading.
         * @return This builder, for chaining
         */
        Builder<T> addValue(RegistryKey<T> value, boolean required);

        /**
         * Adds the {@link RegistryKey} for a value to the builder, marking it
         * as required.
         *
         * @see #addValue(RegistryKey, boolean)
         * @param value Value to add
         * @return This builder, for chaining
         */
        default Builder<T> addValue(final RegistryKey<T> value) {
            return this.addValue(value, true);
        }

        /**
         * Adds a collection of {@link RegistryKey}s for values to this builder.
         *
         * @see #addValue(RegistryKey, boolean)
         * @param values Values to add
         * @param required Whether the values are required. If required,
         *                 the tag will fail to load if they are not found
         *                 while loading.
         * @return This builder, for chaining.
         */
        Builder<T> addValues(Collection<RegistryKey<T>> values, boolean required);

        /**
         * Adds a collection of {@link RegistryKey}s for values to this builder,
         * marking all as required.
         *
         * @see #addValue(RegistryKey, boolean)
         * @param values Values to add
         * @return This builder, for chaining.
         */
        default Builder<T> addValues(final Collection<RegistryKey<T>> values) {
            return this.addValues(values, true);
        }

        /**
         * Marks a tag with a given {@link RegistryKey} as a child of the tag
         * generated by this template.
         *
         * <p>A child {@link Tag} is considered a subset of its parent, that is,
         * the tag generated from this template will include all values from all
         * its children, as well as those directly provided via the addValue(s)
         * methods.</p>
         *
         * <p>As {@link Tag}s may not be available at this stage, their
         * {@link #key()} should be provided instead. If the key does not point
         * to a valid tag (or tag template) when datapacks are reloaded, the
         * argument supplied to {@code required} determines whether this tag
         * is ultimately generated, that is, if the supplied child key does
         * not represent a tag:</p>
         *
         * <ul>
         *     <li>if {@code true}, no tag will be generated.</li>
         *     <li>if {@code false}, a tag will be generated without the given
         *     child.</li>
         * </ul>
         *
         * @param childTag {@link RegistryKey} for tag to be added.
         * @param required Whether loading this tag should fail if the child tag is not found.
         * @return This builder, for chaining
         */
        Builder<T> addChild(final Tag<T> childTag, final boolean required);

        /**
         * Marks a tag with a given {@link RegistryKey} as a required child of
         * the tag generated by this template.
         *
         * @see #addChild(Tag)
         * @param childTag {@link RegistryKey} for tag to be added.
         * @return This builder, for chaining
         */
        default Builder<T> addChild(final Tag<T> childTag) {
            return this.addChild(childTag, true);
        }

        /**
         * Adds a child tag to this builder, using a {@link TagTemplate}.
         *
         * @see #addChild(Tag, boolean)
         * @param childTag The child to be added.
         * @return This builder, for chaining
         * @throws IllegalArgumentException If this TagTemplate is not the same {@link RegistryType}
         *                                  as this builder.
         */
        Builder<T> addChild(TagTemplate<T> childTag) throws IllegalArgumentException;

        /**
         * Adds multiple children to this template.
         *
         * @see #addChild(Tag, boolean)
         * @param children Children to add.
         * @param required Whether to fail loading the tag if these children are
         *                 not found.
         * @return This builder, for chaining
         */
        Builder<T> addChildren(Collection<Tag<T>> children, boolean required);

        /**
         * Adds multiple required children to this template.
         *
         * @see #addChild(Tag, boolean)
         * @param children Children to add.
         * @return This builder, for chaining
         */
        default Builder<T> addChildren(final Collection<Tag<T>> children) {
            return this.addChildren(children, true);
        }

        /**
         * Adds multiple required children to this template, where each
         * key-value pair in this map represents a child {@link ResourceKey}
         * and whether the child is required.
         *
         * @see #addChild(Tag, boolean)
         * @param childrenMap Map of children, RegistryKey
         * @return This builder, for chaining.
         */
        Builder<T> addChildren(Map<Tag<T>, Boolean> childrenMap);

        /**
         * Creates a {@link TagTemplate} that should be registered during the
         * {@link RegisterDataPackValueEvent}.
         *
         * @return The built {@link TagTemplate}.
         */
        @Override
<<<<<<< HEAD
        @NonNull
        TagTemplate<T> build();
=======
        @NonNull TagTemplate build();
>>>>>>> 0c5950c7
    }

    interface Factory {

        <T extends Taggable<T>> Builder<T> builder(DataPack<TagTemplate<T>> pack);

    }

}<|MERGE_RESOLUTION|>--- conflicted
+++ resolved
@@ -238,12 +238,8 @@
          * @return The built {@link TagTemplate}.
          */
         @Override
-<<<<<<< HEAD
-        @NonNull
-        TagTemplate<T> build();
-=======
-        @NonNull TagTemplate build();
->>>>>>> 0c5950c7
+        @NonNull TagTemplate<T> build();
+
     }
 
     interface Factory {
