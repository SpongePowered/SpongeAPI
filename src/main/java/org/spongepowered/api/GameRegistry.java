/*
 * This file is part of Sponge, licensed under the MIT License (MIT).
 *
 * Copyright (c) SpongePowered.org <http://www.spongepowered.org>
 * Copyright (c) contributors
 *
 * Permission is hereby granted, free of charge, to any person obtaining a copy
 * of this software and associated documentation files (the "Software"), to deal
 * in the Software without restriction, including without limitation the rights
 * to use, copy, modify, merge, publish, distribute, sublicense, and/or sell
 * copies of the Software, and to permit persons to whom the Software is
 * furnished to do so, subject to the following conditions:
 *
 * The above copyright notice and this permission notice shall be included in
 * all copies or substantial portions of the Software.
 *
 * THE SOFTWARE IS PROVIDED "AS IS", WITHOUT WARRANTY OF ANY KIND, EXPRESS OR
 * IMPLIED, INCLUDING BUT NOT LIMITED TO THE WARRANTIES OF MERCHANTABILITY,
 * FITNESS FOR A PARTICULAR PURPOSE AND NONINFRINGEMENT. IN NO EVENT SHALL THE
 * AUTHORS OR COPYRIGHT HOLDERS BE LIABLE FOR ANY CLAIM, DAMAGES OR OTHER
 * LIABILITY, WHETHER IN AN ACTION OF CONTRACT, TORT OR OTHERWISE, ARISING FROM,
 * OUT OF OR IN CONNECTION WITH THE SOFTWARE OR THE USE OR OTHER DEALINGS IN
 * THE SOFTWARE.
 */

package org.spongepowered.api;

import org.spongepowered.api.block.BlockType;
import org.spongepowered.api.block.meta.BannerPatternShape;
import org.spongepowered.api.block.meta.NotePitch;
import org.spongepowered.api.block.meta.SkullType;
import org.spongepowered.api.effect.particle.ParticleEffectBuilder;
import org.spongepowered.api.effect.particle.ParticleType;
import org.spongepowered.api.effect.sound.SoundType;
import org.spongepowered.api.entity.EntityInteractionType;
import org.spongepowered.api.entity.EntityType;
import org.spongepowered.api.entity.hanging.art.Art;
import org.spongepowered.api.entity.living.animal.DyeColor;
import org.spongepowered.api.entity.living.animal.HorseColor;
import org.spongepowered.api.entity.living.animal.HorseStyle;
import org.spongepowered.api.entity.living.animal.HorseVariant;
import org.spongepowered.api.entity.living.animal.OcelotType;
import org.spongepowered.api.entity.living.animal.RabbitType;
import org.spongepowered.api.entity.living.monster.SkeletonType;
import org.spongepowered.api.entity.living.villager.Career;
import org.spongepowered.api.entity.living.villager.Profession;
import org.spongepowered.api.entity.player.gamemode.GameMode;
import org.spongepowered.api.item.Enchantment;
import org.spongepowered.api.item.ItemType;
import org.spongepowered.api.item.inventory.ItemStackBuilder;
import org.spongepowered.api.item.merchant.TradeOfferBuilder;
import org.spongepowered.api.item.meta.BookGeneration;
import org.spongepowered.api.item.meta.FireworkExplosionBuilder;
import org.spongepowered.api.item.meta.FireworkShape;
import org.spongepowered.api.item.meta.HideableInfoType;
import org.spongepowered.api.item.meta.MapDecorationType;
import org.spongepowered.api.item.recipe.RecipeRegistry;
import org.spongepowered.api.potion.PotionEffectBuilder;
import org.spongepowered.api.potion.PotionEffectType;
import org.spongepowered.api.status.Favicon;
import org.spongepowered.api.util.rotation.Rotation;
import org.spongepowered.api.world.DimensionType;
import org.spongepowered.api.world.biome.BiomeType;
import org.spongepowered.api.world.difficulty.Difficulty;

import com.google.common.base.Optional;

import java.awt.image.BufferedImage;
import java.io.File;
import java.io.FileNotFoundException;
import java.io.IOException;
import java.io.InputStream;
import java.net.URL;
import java.util.Collection;
import java.util.UUID;

/**
 * Provides an easy way to retrieve types from a {@link Game}.
 *
 * <p>Note that the registries may be in flux, especially during game
 * initialization. These will be accurate for the time they are called, however
 * they may change at a later point. Do not assume that the contents of a collection
 * will be all the entries that will exist.</p>
 *
 * <p>Some of the returned instances my become incorrect if they are later
 * overwritten. However, this should occur prior to
 * {@link GameState#POST_INITIALIZATION}.</p>
 */
public interface GameRegistry {

    /**
     * Gets a {@link BlockType} by its identifier.
     *
     * @param id The id to look up
     * @return The block or Optional.absent() if not found
     */
    Optional<BlockType> getBlock(String id);

    /**
     * Gets a collection of all available {@link BlockType}s.
     *
     * @return A collection containing all block types in registry
     */
    Collection<BlockType> getBlocks();

    /**
     * Gets an {@link ItemType} by its identifier.
     *
     * @param id The id to look up
     * @return The item or Optional.absent() if not found
     */
    Optional<ItemType> getItem(String id);

    /**
     * Gets a collection of all available {@link ItemType}s.
     *
     * @return A collection containing all item types in registry
     */
    Collection<ItemType> getItems();

    /**
     * Gets a {@link BiomeType} by its identifier.
     *
     * @param id The id to look up
     * @return The biome or Optional.absent() if not found
     */
    Optional<BiomeType> getBiome(String id);

    /**
     * Gets a collection of all available {@link BiomeType}s.
     *
     * @return A collection containing all biome types
     */
    Collection<BiomeType> getBiomes();

    /**
     * Get an item stack builder.
     *
     * @return The item stack builder
     */
    ItemStackBuilder getItemBuilder();

    /**
     * Get a trade offer builder.
     *
     * @return The trade offer builder
     */
    TradeOfferBuilder getTradeOfferBuilder();

    /**
     * Get a potion effect builder.
     *
     * @return The potion effect builder
     */
    PotionEffectBuilder getPotionEffectBuilder();

    /**
     * Gets a {@link ParticleType} by name.
     *
     * @param name The particle name
     * @return The corresponding particle or Optional.absent() if not found
     */
    Optional<ParticleType> getParticleType(String name);

    /**
     * Gets a collection of all available {@link ParticleType}s.
     *
     * @return A collection containing all particle types in registry
     */
    Collection<ParticleType> getParticleTypes();

    /**
     * Gets a new particle builder for the {@link ParticleType}.
     *
     * @param particle The particle type
     * @return The particle effect builder
     */
    ParticleEffectBuilder getParticleEffectBuilder(ParticleType particle);

    /**
     * Gets a {@link SoundType} by name.
     *
     * @param name The sound name
     * @return The sound or Optional.absent() if not found
     */
    Optional<SoundType> getSound(String name);

    /**
     * Gets a collection of all known {@link SoundType}s.
     *
     * @return A collection containing all sounds in the registry
     */
    Collection<SoundType> getSounds();

    /**
     * Gets an {@link EntityType} by its identifier.
     *
     * @param id The id to look up
     * @return The entity type or Optional.absent() if not found
     */
    Optional<EntityType> getEntity(String id);

    /**
     * Gets a collection of all available {@link EntityType}s.
     *
     * @return A collection containing all entity types in registry
     */
    Collection<EntityType> getEntities();

    /**
     * Gets an {@link Art} by its identifier.
     *
     * @param id The id to look up
     * @return The art piece or Optional.absent() if not found
     */
    Optional<Art> getArt(String id);

    /**
     * Gets a collection of all available {@link Art} pieces.
     *
     * @return A collection of all available art pieces
     */
    Collection<Art> getArts();

    /**
     * Gets a {@link DyeColor} by its identifier.
     *
     * @param id The id to look up
     * @return The dye color or Optional.absent() if not found
     */
    Optional<DyeColor> getDye(String id);

    /**
     * Gets a collection of all available {@link DyeColor}s.
     *
     * @return A collection containing all dyes in registry
     */
    Collection<DyeColor> getDyes();

    /**
     * Gets a {@link HorseColor} by its identifier.
     *
     * @param id The id to look up
     * @return The horse color or Optional.absent() if not found
     */
    Optional<HorseColor> getHorseColor(String id);

    /**
     * Gets a collection of all available {@link HorseColor}s.
     *
     * @return A collection containing all horse colors in registry
     */
    Collection<HorseColor> getHorseColors();

    /**
     * Gets a {@link HorseStyle} by its identifier.
     *
     * @param id The id to look up
     * @return The horse style or Optional.absent() if not found
     */
    Optional<HorseStyle> getHorseStyle(String id);

    /**
     * Gets a collection of all available {@link HorseStyle}s.
     *
     * @return A collection containing all horse styles in registry
     */
    Collection<HorseStyle> getHorseStyles();

    /**
     * Gets a {@link HorseVariant} by its identifier.
     *
     * @param id The id to look up
     * @return The horse variant or Optional.absent() if not found
     */
    Optional<HorseVariant> getHorseVariant(String id);

    /**
     * Gets a collection of all available {@link HorseVariant}s.
     *
     * @return A collection containing all horse variants in registry
     */
    Collection<HorseVariant> getHorseVariants();

    /**
     * Gets an {@link OcelotType} by its identifier.
     *
     * @param id The id to look up
     * @return The ocelot type or Optional.absent() if not found
     */
    Optional<OcelotType> getOcelotType(String id);

    /**
     * Gets a collection of all available {@link OcelotType}s.
     *
     * @return A collection containing all ocelot types in registry
     */
    Collection<OcelotType> getOcelotTypes();

    /**
     * Gets a {@link RabbitType} by its identifier.
     *
     * @param id The id to look up
     * @return The rabbit type or Optional.absent() if not found
     */
    Optional<RabbitType> getRabbitType(String id);

    /**
     * Gets a collection of all available {@link RabbitType}s.
     *
     * @return A collection containing all rabbit types in registry
     */
    Collection<RabbitType> getRabbitTypes();

    /**
     * Gets a {@link SkeletonType} by its identifier.
     *
     * @param id The id to look up
     * @return The skeleton type or Optional.absent() if not found
     */
    Optional<SkeletonType> getSkeletonType(String id);

    /**
     * Gets a collection of all available {@link SkeletonType}s.
     *
     * @return A collection containing all skeleton types in registry
     */
    Collection<SkeletonType> getSkeletonTypes();

    /**
     * Gets the villager {@link Career} with the specified id.
     *
     * @param id The id of the career to return
     * @return The career with the given id or Optional.absent() if not found
     */
    Optional<Career> getCareer(String id);

    /**
     * Gets all available villager {@link Career}s.
     *
     * @return A collection of all villager careers
     */
    Collection<Career> getCareers();

    /**
     * Gets all available villager {@link Career}s for the given profession.
     *
     * @param profession The villager profession to collection careers from
     * @return A collection of all villager careers associated with the profession
     */
    Collection<Career> getCareers(Profession profession);

    /**
     * Gets the villager {@link Profession} with the specified id.
     *
     * @param id The id of the profession to return
     * @return The profession with the given id or Optional.absent() if not found
     */
    Optional<Profession> getProfession(String id);

    /**
     * Gets all available villager {@link Profession}s.
     *
     * @return A collection of all villager professions
     */
    Collection<Profession> getProfessions();

    /**
     * Gets a collection of all available {@link GameMode}s.
     *
     * @return A collection containing all game modes in registry
     */
    // TODO: GameMode from string? Should add 'String getId()' to GameMode if so.
    Collection<GameMode> getGameModes();

    /**
     * Gets a collection of all available {@link PotionEffectType}s.
     *
     * @return A collection containing all potion effect types in registry
     */
    // TODO: PotionEffectType from string? Should add 'String getId()' to PotionEffectType if so.
    Collection<PotionEffectType> getPotionEffects();

    /**
     * Gets the {@link Enchantment} with the specified id.
     *
     * @param id The id of the enchantment to return
     * @return The enchantment with the given id or Optional.absent() if not found
     */
    Optional<Enchantment> getEnchantment(String id);

    /**
     * Gets all available {@link Enchantment}s.
     *
     * @return A collection of all enchantments
     */
    Collection<Enchantment> getEnchantments();

    /**
     * Gets a {@link Collection} of the default GameRules.
     *
     * @return The default GameRules.
     */
    Collection<String> getDefaultGameRules();

    /**
     * Gets the {@link DimensionType} with the provided name.
     *
     * @param name The name of the dimension type
     * @return The {@link DimensionType} with the given name or Optional.absent() if not found
     */
    Optional<DimensionType> getDimensionType(String name);

    /**
     * Gets a {@link Collection} of all possible {@link DimensionType}s.
     *
     * @return The collection of all available {@link DimensionType}s
     */
    Collection<DimensionType> getDimensionTypes();

    /**
     * Gets the {@link Rotation} with the provided degrees.
     *
     * @param degrees The degrees of the rotation
     * @return The {@link Rotation} with the given degrees or Optional.absent() if not found
     */
    Optional<Rotation> getRotationFromDegree(int degrees);

    /**
     * Gets a {@link Collection} of all possible {@link Rotation}s.
     *
     * @return The collection of all available {@link Rotation}s
     */
    Collection<Rotation> getRotations();

    // TODO: Find a better place for these methods

    /**
     * Creates a new {@link GameProfile} using the specified unique identifier and name.
     *
     * @param uuid The unique identifier for the profile
     * @param name The name for the profile
     * @return The created profile
     */
    GameProfile createGameProfile(UUID uuid, String name);

    /**
     * Loads a {@link Favicon} from the specified encoded string. The format of
     * the input depends on the implementation.
     *
     * @param raw The encoded favicon
     * @return The loaded favicon
     * @throws IOException If the favicon couldn't be loaded
     */
    Favicon loadFavicon(String raw) throws IOException;

    /**
     * Loads a favicon from a specified {@link File}.
     *
     * @param file The favicon file
     * @return The loaded favicon from the file
     * @throws IOException If the favicon couldn't be loaded
     * @throws FileNotFoundException If the file doesn't exist
     */
    Favicon loadFavicon(File file) throws IOException;

    /**
     * Loads a favicon from a specified {@link URL}.
     *
     * @param url The favicon URL
     * @return The loaded favicon from the URL
     * @throws IOException If the favicon couldn't be loaded
     */
    Favicon loadFavicon(URL url) throws IOException;

    /**
     * Loads a favicon from a specified {@link InputStream}.
     *
     * @param in The favicon input stream
     * @return The loaded favicon from the input stream
     * @throws IOException If the favicon couldn't be loaded
     */
    Favicon loadFavicon(InputStream in) throws IOException;

    /**
     * Loads a favicon from a specified {@link BufferedImage}.
     *
     * @param image The favicon image
     * @return The loaded favicon from the image
     * @throws IOException If the favicon couldn't be loaded
     */
    Favicon loadFavicon(BufferedImage image) throws IOException;

    /**
     * Gets the {@link NotePitch} with the provided name.
     *
     * @param name The name of the note pitch
     * @return The {@link NotePitch} with the given name or Optional.absent() if not found
     */
    Optional<NotePitch> getNotePitch(String name);

    /**
     * Gets a {@link Collection} of all possible {@link NotePitch}s.
     *
     * @return The collection of all available {@link NotePitch}s
     */
    Collection<NotePitch> getNotePitches();

    /**
     * Gets the {@link SkullType} with the provided name.
     *
     * @param name The name of the skull type
     * @return The {@link SkullType} with the given name or Optional.absent() if not found
     */
    Optional<SkullType> getSkullType(String name);

    /**
     * Gets a {@link Collection} of all possible {@link SkullType}s.
     *
     * @return The collection of all available {@link SkullType}s
     */
    Collection<SkullType> getSkullTypes();

    /**
     * Gets the {@link BannerPatternShape} with the provided name.
     *
     * @param name The name of the BannerPatternShape
     * @return The {@link BannerPatternShape} with the given name or Optional.absent() if not found
     */
    Optional<BannerPatternShape> getBannerPatternShape(String name);

    /**
     * Gets the {@link BannerPatternShape} with the provided name.
     *
     * @param id The id of the BannerPatternShape
     * @return The {@link BannerPatternShape} with the given name or Optional.absent() if not found
     */
    Optional<BannerPatternShape> getBannerPatternShapeById(String id);

    /**
     * Gets a {@link Collection} of all possible {@link BannerPatternShape}s.
     *
     * @return The collection of all available {@link BannerPatternShape}s
     */
    Collection<BannerPatternShape> getBannerPatternShapes();

    /**
     * Retrieves the GameDictionary (item dictionary) for this GameRegistry.
     *
     * @return The item dictionary
     */
    GameDictionary getGameDictionary();

    /**
     * Retrieves the RecipeRegistry for this GameRegistry.
     *
     * @return The recipe registry
     */
    RecipeRegistry getRecipeRegistry();

    /**
     * Gets a collection of all available {@link Difficulty}s.
     *
     * @return A collection containing all Difficulties in registry
     */
    Collection<Difficulty> getDifficulties();

    /**
     * Gets a {@link Difficulty} by name.
     *
     * @param name The name of the difficulty
     * @return The difficulty with that name, or {@link Optional#absent()}
     */
    Optional<Difficulty> getDifficulty(String name);

    /**
<<<<<<< HEAD
     * Get a firework explosion builder.
     *
     * @return The firework explosion builder
     */
    FireworkExplosionBuilder getFireworkExplosionBuilder();

    /**
     * Gets a {@link Collection} of all possible {@link BookGeneration}s.
     *
     * @return The collection of all available {@link BookGeneration}s
     */
    Collection<BookGeneration> getBookGenerations();

    /**
     * Gets a {@link Collection} of all possible {@link FireworkShape}s.
     *
     * @return The collection of all available {@link FireworkShape}s
     */
    Collection<FireworkShape> getFireworkShapes();

    /**
     * Gets a {@link Collection} of all possible {@link HideableInfoType}s.
     *
     * @return The collection of all available {@link HideableInfoType}s
     */
    Collection<HideableInfoType> getHideableInfoTypes();

    /**
     * Gets a {@link Collection} of all possible {@link MapDecorationType}s.
     *
     * @return The collection of all available {@link MapDecorationType}s
     */
    Collection<MapDecorationType> getMapDecorationTypes();
=======
     * Gets a collection of all available {@link EntityInteractionType}s.
     *
     * @return A collection of all available {@link EntityInteractionType}s
     */
    Collection<EntityInteractionType> getEntityInteractionTypes();

    /**
     * Gets an {@link EntityInteractionType} by name.
     *
     * @param name The name of the {@link EntityInteractionType}
     * @return The {@link EntityInteractionType} with that name, or {@link Optional#absent()}
     */
    Optional<EntityInteractionType> getEntityInteractionType(String name);
>>>>>>> bb0d3e7e

}<|MERGE_RESOLUTION|>--- conflicted
+++ resolved
@@ -574,7 +574,6 @@
     Optional<Difficulty> getDifficulty(String name);
 
     /**
-<<<<<<< HEAD
      * Get a firework explosion builder.
      *
      * @return The firework explosion builder
@@ -608,7 +607,8 @@
      * @return The collection of all available {@link MapDecorationType}s
      */
     Collection<MapDecorationType> getMapDecorationTypes();
-=======
+
+    /**
      * Gets a collection of all available {@link EntityInteractionType}s.
      *
      * @return A collection of all available {@link EntityInteractionType}s
@@ -622,6 +622,6 @@
      * @return The {@link EntityInteractionType} with that name, or {@link Optional#absent()}
      */
     Optional<EntityInteractionType> getEntityInteractionType(String name);
->>>>>>> bb0d3e7e
+
 
 }