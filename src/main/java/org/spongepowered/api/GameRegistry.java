--- conflicted
+++ resolved
@@ -86,38 +86,23 @@
      * @param id The id to look up
      * @return The block or Optional.absent() if not found
      */
-<<<<<<< HEAD
     Optional<? extends BlockType> getBlock(String id);
- 
-=======
-    Optional<BlockType> getBlock(String id);
-
->>>>>>> 1f77d5fb
+
     /**
      * Gets a list of all available {@link BlockType}s.
      *
      * @return A list containing all block types in registry
      */
-<<<<<<< HEAD
     List<? extends BlockType> getBlocks();
- 
-=======
-    List<BlockType> getBlocks();
-
->>>>>>> 1f77d5fb
+
     /**
      * Gets an {@link ItemType} by its identifier.
      *
      * @param id The id to look up
      * @return The item or Optional.absent() if not found
      */
-<<<<<<< HEAD
     Optional<? extends ItemType> getItem(String id);
- 
-=======
-    Optional<ItemType> getItem(String id);
-
->>>>>>> 1f77d5fb
+
     /**
      * Gets a list of all available {@link ItemType}s.
      *
@@ -190,14 +175,14 @@
      * @param name The sound name
      * @return The sound or Optional.absent() if not found
      */
-    Optional<SoundType> getSound(String name);
+    Optional<? extends SoundType> getSound(String name);
 
     /**
      * Gets a list of all known {@link SoundType}s.
      *
      * @return A list containing all sounds in the registry
      */
-    List<SoundType> getSounds();
+    List<? extends SoundType> getSounds();
 
     /**
      * Gets an {@link EntityType} by its identifier.
@@ -431,14 +416,14 @@
      * @param degrees The degrees of the rotation
      * @return The {@link Rotation} with the given degrees or Optional.absent() if not found
      */
-    Optional<Rotation> getRotationFromDegree(int degrees);
+    Optional<? extends Rotation> getRotationFromDegree(int degrees);
 
     /**
      * Gets a {@link List} of all possible {@link Rotation}s.
      *
      * @return The list of all available {@link Rotation}s
      */
-    List<Rotation> getRotations();
+    List<? extends Rotation> getRotations();
 
     // TODO: Find a better place for these methods
 
@@ -504,14 +489,14 @@
      * @param name The name of the note pitch
      * @return The {@link NotePitch} with the given name or Optional.absent() if not found
      */
-    Optional<NotePitch> getNotePitch(String name);
+    Optional<? extends NotePitch> getNotePitch(String name);
 
     /**
      * Gets a {@link List} of all possible {@link NotePitch}s.
      *
      * @return The list of all available {@link NotePitch}s
      */
-    List<NotePitch> getNotePitches();
+    List<? extends NotePitch> getNotePitches();
 
     /**
      * Gets the {@link SkullType} with the provided name. 
@@ -519,14 +504,14 @@
      * @param name The name of the skull type
      * @return The {@link SkullType} with the given name or Optional.absent() if not found
      */
-    Optional<SkullType> getSkullType(String name);
+    Optional<? extends SkullType> getSkullType(String name);
 
     /**
      * Gets a {@link List} of all possible {@link SkullType}s.
      *
      * @return The list of all available {@link SkullType}s
      */
-    List<SkullType> getSkullTypes();
+    List<? extends SkullType> getSkullTypes();
 
     /**
      * Gets the {@link BannerPatternShape} with the provided name. 
@@ -534,7 +519,7 @@
      * @param name The name of the BannerPatternShape
      * @return The {@link BannerPatternShape} with the given name or Optional.absent() if not found
      */
-    Optional<BannerPatternShape> getBannerPatternShape(String name);
+    Optional<? extends BannerPatternShape> getBannerPatternShape(String name);
     
     /**
      * Gets the {@link BannerPatternShape} with the provided name. 
@@ -542,13 +527,13 @@
      * @param id The id of the BannerPatternShape
      * @return The {@link BannerPatternShape} with the given name or Optional.absent() if not found
      */
-    Optional<BannerPatternShape> getBannerPatternShapeById(String id);
+    Optional<? extends BannerPatternShape> getBannerPatternShapeById(String id);
 
     /**
      * Gets a {@link List} of all possible {@link BannerPatternShape}s.
      *
      * @return The list of all available {@link BannerPatternShape}s
      */
-    List<BannerPatternShape> getBannerPatternShapes();
+    List<? extends BannerPatternShape> getBannerPatternShapes();
 
 }