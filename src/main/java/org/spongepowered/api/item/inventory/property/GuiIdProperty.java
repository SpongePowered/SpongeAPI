/*
 * This file is part of SpongeAPI, licensed under the MIT License (MIT).
 *
 * Copyright (c) SpongePowered <https://www.spongepowered.org>
 * Copyright (c) contributors
 *
 * Permission is hereby granted, free of charge, to any person obtaining a copy
 * of this software and associated documentation files (the "Software"), to deal
 * in the Software without restriction, including without limitation the rights
 * to use, copy, modify, merge, publish, distribute, sublicense, and/or sell
 * copies of the Software, and to permit persons to whom the Software is
 * furnished to do so, subject to the following conditions:
 *
 * The above copyright notice and this permission notice shall be included in
 * all copies or substantial portions of the Software.
 *
 * THE SOFTWARE IS PROVIDED "AS IS", WITHOUT WARRANTY OF ANY KIND, EXPRESS OR
 * IMPLIED, INCLUDING BUT NOT LIMITED TO THE WARRANTIES OF MERCHANTABILITY,
 * FITNESS FOR A PARTICULAR PURPOSE AND NONINFRINGEMENT. IN NO EVENT SHALL THE
 * AUTHORS OR COPYRIGHT HOLDERS BE LIABLE FOR ANY CLAIM, DAMAGES OR OTHER
 * LIABILITY, WHETHER IN AN ACTION OF CONTRACT, TORT OR OTHERWISE, ARISING FROM,
 * OUT OF OR IN CONNECTION WITH THE SOFTWARE OR THE USE OR OTHER DEALINGS IN
 * THE SOFTWARE.
 */
package org.spongepowered.api.item.inventory.property;

import org.spongepowered.api.Sponge;
import org.spongepowered.api.item.inventory.InventoryProperty;

/**
 * A property to define which GUI should be opened on the client
 * for the inventory.
 */
public interface GuiIdProperty extends InventoryProperty<String, GuiId> {

    /**
     * Creates a GuiIdProperty.
     *
     * @param value The GuiId
     * @return The created GuiIdProperty
     */
    static GuiIdProperty of(GuiId value) {
        return builder().value(value).operator(Operator.EQUAL).build();
    }

    /**
     * Creates a new {@link GuiIdProperty.Builder} to create {@link GuiIdProperty}s.
     *
     * @return The new builder
     */
    static GuiIdProperty.Builder builder() {
        return Sponge.getRegistry().createBuilder(GuiIdProperty.Builder.class);
    }

<<<<<<< HEAD
        if (other instanceof GuiIdProperty) {
            return this.getValue().getKey().compareTo(((GuiId) other.getValue()).getKey());
        }
=======
    /**
     * Represents a builder class to create {@link GuiIdProperty}s.
     */
    interface Builder extends InventoryProperty.Builder<GuiId, GuiIdProperty, Builder> {
>>>>>>> 493eea11

    }

}<|MERGE_RESOLUTION|>--- conflicted
+++ resolved
@@ -52,16 +52,10 @@
         return Sponge.getRegistry().createBuilder(GuiIdProperty.Builder.class);
     }
 
-<<<<<<< HEAD
-        if (other instanceof GuiIdProperty) {
-            return this.getValue().getKey().compareTo(((GuiId) other.getValue()).getKey());
-        }
-=======
     /**
      * Represents a builder class to create {@link GuiIdProperty}s.
      */
     interface Builder extends InventoryProperty.Builder<GuiId, GuiIdProperty, Builder> {
->>>>>>> 493eea11
 
     }
 
