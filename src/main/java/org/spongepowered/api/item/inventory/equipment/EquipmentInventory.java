/*
 * This file is part of SpongeAPI, licensed under the MIT License (MIT).
 *
 * Copyright (c) SpongePowered <https://www.spongepowered.org>
 * Copyright (c) contributors
 *
 * Permission is hereby granted, free of charge, to any person obtaining a copy
 * of this software and associated documentation files (the "Software"), to deal
 * in the Software without restriction, including without limitation the rights
 * to use, copy, modify, merge, publish, distribute, sublicense, and/or sell
 * copies of the Software, and to permit persons to whom the Software is
 * furnished to do so, subject to the following conditions:
 *
 * The above copyright notice and this permission notice shall be included in
 * all copies or substantial portions of the Software.
 *
 * THE SOFTWARE IS PROVIDED "AS IS", WITHOUT WARRANTY OF ANY KIND, EXPRESS OR
 * IMPLIED, INCLUDING BUT NOT LIMITED TO THE WARRANTIES OF MERCHANTABILITY,
 * FITNESS FOR A PARTICULAR PURPOSE AND NONINFRINGEMENT. IN NO EVENT SHALL THE
 * AUTHORS OR COPYRIGHT HOLDERS BE LIABLE FOR ANY CLAIM, DAMAGES OR OTHER
 * LIABILITY, WHETHER IN AN ACTION OF CONTRACT, TORT OR OTHERWISE, ARISING FROM,
 * OUT OF OR IN CONNECTION WITH THE SOFTWARE OR THE USE OR OTHER DEALINGS IN
 * THE SOFTWARE.
 */
package org.spongepowered.api.item.inventory.equipment;

import org.spongepowered.api.item.inventory.Equipable;
import org.spongepowered.api.item.inventory.Inventory;
import org.spongepowered.api.item.inventory.ItemStack;
import org.spongepowered.api.item.inventory.ItemStackLike;
import org.spongepowered.api.item.inventory.Slot;
import org.spongepowered.api.item.inventory.transaction.InventoryTransactionResult;

import java.util.Optional;
import java.util.function.Supplier;

/**
 * Equipment inventory for {@link Equipable}s that can carry equipment.
 */
public interface EquipmentInventory extends Inventory {

    /**
     * Returns the holder of this Inventory. It can be an entity, block, or other object.
     *
     * @return This inventory's carrier
     */
    Optional<Equipable> carrier();

    /**
     * Gets and remove the stack for the specified equipment type in this
     * Inventory.
     *
     * @see Inventory#poll()
     * @param equipmentType Type of equipment slot to query for
     * @return removed ItemStack, per the semantics of {@link Inventory#poll()}
     */
    InventoryTransactionResult.Poll poll(EquipmentType equipmentType);

    default InventoryTransactionResult.Poll poll(final Supplier<? extends EquipmentType> equipmentType) {
        return this.poll(equipmentType.get());
    }

    /**
     * Gets and remove the items from the stack for the specified equipment type
     * in this Inventory.
     *
     * @see Inventory#poll()
     * @param equipmentType Type of equipment slot to query for
     * @param limit item limit
     * @return removed ItemStack, per the semantics of {@link Inventory#poll()}
     */
    InventoryTransactionResult.Poll poll(EquipmentType equipmentType, int limit);

    default InventoryTransactionResult.Poll poll(final Supplier<? extends EquipmentType> equipmentType, final int limit) {
        return this.poll(equipmentType.get(), limit);
    }

    /**
     * Gets without removing the stack for the specified equipment type in this
     * Inventory.
     *
     * @see Inventory#peek()
     * @param equipmentType Type of equipment slot to query for
     * @return removed ItemStack, per the semantics of {@link Inventory#peek()}
     */
    Optional<ItemStack> peek(EquipmentType equipmentType);

    default Optional<ItemStack> peek(final Supplier<? extends EquipmentType> equipmentType) {
        return this.peek(equipmentType.get());
    }

    /**
     * Sets the item for the specified equipment type.
     *
     * @see Slot#set(ItemStackLike)
     * @param equipmentType Type of equipment slot to set
     * @param stack stack to insert
     * @return operation result, for details see {@link Inventory#set}
     */
    InventoryTransactionResult set(EquipmentType equipmentType, ItemStackLike stack);

<<<<<<< HEAD

=======
>>>>>>> 196f5d5d
    default InventoryTransactionResult set(final Supplier<? extends EquipmentType> equipmentType, final ItemStackLike stack) {
        return this.set(equipmentType.get(), stack);
    }

    /**
     * Gets the {@link Slot} for the specified equipment type.
     *
     * @param equipmentType Type of equipment slot to set
     * @return matching slot or {@link Optional#empty()} if no matching slot
     */
    Optional<Slot> slot(EquipmentType equipmentType);

    default Optional<Slot> slot(final Supplier<? extends EquipmentType> equipmentType) {
        return this.slot(equipmentType.get());
    }

}<|MERGE_RESOLUTION|>--- conflicted
+++ resolved
@@ -99,10 +99,6 @@
      */
     InventoryTransactionResult set(EquipmentType equipmentType, ItemStackLike stack);
 
-<<<<<<< HEAD
-
-=======
->>>>>>> 196f5d5d
     default InventoryTransactionResult set(final Supplier<? extends EquipmentType> equipmentType, final ItemStackLike stack) {
         return this.set(equipmentType.get(), stack);
     }
