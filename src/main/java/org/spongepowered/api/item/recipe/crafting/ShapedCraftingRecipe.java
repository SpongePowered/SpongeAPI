--- conflicted
+++ resolved
@@ -234,10 +234,6 @@
              */
             EndStep result(ItemStackLike result);
 
-<<<<<<< HEAD
-
-=======
->>>>>>> 196f5d5d
             /**
              * Sets the result function and an exemplary result.
              * <p>Use {@link ItemStack#empty()} as exemplary result if the function returns different items.</p>
