--- conflicted
+++ resolved
@@ -33,737 +33,8 @@
 
     // SORTFIELDS:ON
 
-<<<<<<< HEAD
-    public static final ItemType ACACIA_BOAT = null;
-
-    public static final ItemType ACACIA_DOOR = null;
-
-    public static final ItemType ACACIA_FENCE = null;
-
-    public static final ItemType ACACIA_FENCE_GATE = null;
-
-    public static final ItemType ACACIA_STAIRS = null;
-
-    public static final ItemType ACTIVATOR_RAIL = null;
-
-    public static final ItemType ANVIL = null;
-
-    public static final ItemType APPLE = null;
-
-    public static final ItemType ARMOR_STAND = null;
-
-    public static final ItemType ARROW = null;
-
-    public static final ItemType BAKED_POTATO = null;
-
-    public static final ItemType BANNER = null;
-
-    public static final ItemType BARRIER = null;
-
-    public static final ItemType BEACON = null;
-
-    public static final ItemType BED = null;
-
-    public static final ItemType BEDROCK = null;
-
-    public static final ItemType BEEF = null;
-
-    public static final ItemType BEETROOT = null;
-
-    public static final ItemType BEETROOT_SEEDS = null;
-
-    public static final ItemType BEETROOT_SOUP = null;
-
-    public static final ItemType BIRCH_BOAT = null;
-
-    public static final ItemType BIRCH_DOOR = null;
-
-    public static final ItemType BIRCH_FENCE = null;
-
-    public static final ItemType BIRCH_FENCE_GATE = null;
-
-    public static final ItemType BIRCH_STAIRS = null;
-
-    public static final ItemType BLAZE_POWDER = null;
-
-    public static final ItemType BLAZE_ROD = null;
-
-    public static final ItemType BOAT = null;
-
-    public static final ItemType BONE = null;
-
-    public static final ItemType BOOK = null;
-
-    public static final ItemType BOOKSHELF = null;
-
-    public static final ItemType BOW = null;
-
-    public static final ItemType BOWL = null;
-
-    public static final ItemType BREAD = null;
-
-    public static final ItemType BREWING_STAND = null;
-
-    public static final ItemType BRICK = null;
-
-    public static final ItemType BRICK_BLOCK = null;
-
-    public static final ItemType BRICK_STAIRS = null;
-
-    public static final ItemType BROWN_MUSHROOM = null;
-
-    public static final ItemType BROWN_MUSHROOM_BLOCK = null;
-
-    public static final ItemType BUCKET = null;
-
-    public static final ItemType CACTUS = null;
-
-    public static final ItemType CAKE = null;
-
-    public static final ItemType CARPET = null;
-
-    public static final ItemType CARROT = null;
-
-    public static final ItemType CARROT_ON_A_STICK = null;
-
-    public static final ItemType CAULDRON = null;
-
-    public static final ItemType CHAINMAIL_BOOTS = null;
-
-    public static final ItemType CHAINMAIL_CHESTPLATE = null;
-
-    public static final ItemType CHAINMAIL_HELMET = null;
-
-    public static final ItemType CHAINMAIL_LEGGINGS = null;
-
-    public static final ItemType CHAIN_COMMAND_BLOCK = null;
-
-    public static final ItemType CHEST = null;
-
-    public static final ItemType CHEST_MINECART = null;
-
-    public static final ItemType CHICKEN = null;
-
-    public static final ItemType CHORUS_FLOWER = null;
-
-    public static final ItemType CHORUS_FRUIT = null;
-
-    public static final ItemType CHORUS_FRUIT_POPPED = null;
-
-    public static final ItemType CHORUS_PLANT = null;
-
-    public static final ItemType CLAY = null;
-
-    public static final ItemType CLAY_BALL = null;
-
-    public static final ItemType CLOCK = null;
-
-    public static final ItemType COAL = null;
-
-    public static final ItemType COAL_BLOCK = null;
-
-    public static final ItemType COAL_ORE = null;
-
-    public static final ItemType COBBLESTONE = null;
-
-    public static final ItemType COBBLESTONE_WALL = null;
-
-    public static final ItemType COMMAND_BLOCK = null;
-
-    public static final ItemType COMMAND_BLOCK_MINECART = null;
-
-    public static final ItemType COMPARATOR = null;
-
-    public static final ItemType COMPASS = null;
-
-    public static final ItemType COOKED_BEEF = null;
-
-    public static final ItemType COOKED_CHICKEN = null;
-
-    public static final ItemType COOKED_FISH = null;
-
-    public static final ItemType COOKED_MUTTON = null;
-
-    public static final ItemType COOKED_PORKCHOP = null;
-
-    public static final ItemType COOKED_RABBIT = null;
-
-    public static final ItemType COOKIE = null;
-
-    public static final ItemType CRAFTING_TABLE = null;
-
-    public static final ItemType DARK_OAK_BOAT = null;
-
-    public static final ItemType DARK_OAK_DOOR = null;
-
-    public static final ItemType DARK_OAK_FENCE = null;
-
-    public static final ItemType DARK_OAK_FENCE_GATE = null;
-
-    public static final ItemType DARK_OAK_STAIRS = null;
-
-    public static final ItemType DAYLIGHT_DETECTOR = null;
-
-    public static final ItemType DEADBUSH = null;
-
-    public static final ItemType DETECTOR_RAIL = null;
-
-    public static final ItemType DIAMOND = null;
-
-    public static final ItemType DIAMOND_AXE = null;
-
-    public static final ItemType DIAMOND_BLOCK = null;
-
-    public static final ItemType DIAMOND_BOOTS = null;
-
-    public static final ItemType DIAMOND_CHESTPLATE = null;
-
-    public static final ItemType DIAMOND_HELMET = null;
-
-    public static final ItemType DIAMOND_HOE = null;
-
-    public static final ItemType DIAMOND_HORSE_ARMOR = null;
-
-    public static final ItemType DIAMOND_LEGGINGS = null;
-
-    public static final ItemType DIAMOND_ORE = null;
-
-    public static final ItemType DIAMOND_PICKAXE = null;
-
-    public static final ItemType DIAMOND_SHOVEL = null;
-
-    public static final ItemType DIAMOND_SWORD = null;
-
-    public static final ItemType DIRT = null;
-
-    public static final ItemType DISPENSER = null;
-
-    public static final ItemType DOUBLE_PLANT = null;
-
-    public static final ItemType DRAGON_BREATH = null;
-
-    public static final ItemType DRAGON_EGG = null;
-
-    public static final ItemType DROPPER = null;
-
-    public static final ItemType DYE = null;
-
-    public static final ItemType EGG = null;
-
-    public static final ItemType ELYTRA = null;
-
-    public static final ItemType EMERALD = null;
-
-    public static final ItemType EMERALD_BLOCK = null;
-
-    public static final ItemType EMERALD_ORE = null;
-
-    public static final ItemType ENCHANTED_BOOK = null;
-
-    public static final ItemType ENCHANTING_TABLE = null;
-
-    public static final ItemType ENDER_CHEST = null;
-
-    public static final ItemType ENDER_EYE = null;
-
-    public static final ItemType ENDER_PEARL = null;
-
-    public static final ItemType END_BRICKS = null;
-
-    public static final ItemType END_CRYSTAL = null;
-
-    public static final ItemType END_PORTAL_FRAME = null;
-
-    public static final ItemType END_ROD = null;
-
-    public static final ItemType END_STONE = null;
-
-    public static final ItemType EXPERIENCE_BOTTLE = null;
-
-    public static final ItemType FARMLAND = null;
-
-    public static final ItemType FEATHER = null;
-
-    public static final ItemType FENCE = null;
-
-    public static final ItemType FENCE_GATE = null;
-
-    public static final ItemType FERMENTED_SPIDER_EYE = null;
-
-    public static final ItemType FILLED_MAP = null;
-
-    public static final ItemType FIREWORKS = null;
-
-    public static final ItemType FIREWORK_CHARGE = null;
-
-    public static final ItemType FIRE_CHARGE = null;
-
-    public static final ItemType FISH = null;
-
-    public static final ItemType FISHING_ROD = null;
-
-    public static final ItemType FLINT = null;
-
-    public static final ItemType FLINT_AND_STEEL = null;
-
-    public static final ItemType FLOWER_POT = null;
-
-    public static final ItemType FURNACE = null;
-
-    public static final ItemType FURNACE_MINECART = null;
-
-    public static final ItemType GHAST_TEAR = null;
-
-    public static final ItemType GLASS = null;
-
-    public static final ItemType GLASS_BOTTLE = null;
-
-    public static final ItemType GLASS_PANE = null;
-
-    public static final ItemType GLOWSTONE = null;
-
-    public static final ItemType GLOWSTONE_DUST = null;
-
-    public static final ItemType GOLDEN_APPLE = null;
-
-    public static final ItemType GOLDEN_AXE = null;
-
-    public static final ItemType GOLDEN_BOOTS = null;
-
-    public static final ItemType GOLDEN_CARROT = null;
-
-    public static final ItemType GOLDEN_CHESTPLATE = null;
-
-    public static final ItemType GOLDEN_HELMET = null;
-
-    public static final ItemType GOLDEN_HOE = null;
-
-    public static final ItemType GOLDEN_HORSE_ARMOR = null;
-
-    public static final ItemType GOLDEN_LEGGINGS = null;
-
-    public static final ItemType GOLDEN_PICKAXE = null;
-
-    public static final ItemType GOLDEN_RAIL = null;
-
-    public static final ItemType GOLDEN_SHOVEL = null;
-
-    public static final ItemType GOLDEN_SWORD = null;
-
-    public static final ItemType GOLD_BLOCK = null;
-
-    public static final ItemType GOLD_INGOT = null;
-
-    public static final ItemType GOLD_NUGGET = null;
-
-    public static final ItemType GOLD_ORE = null;
-
-    public static final ItemType GRASS = null;
-
-    public static final ItemType GRASS_PATH = null;
-
-    public static final ItemType GRAVEL = null;
-
-    public static final ItemType GUNPOWDER = null;
-
-    public static final ItemType HARDENED_CLAY = null;
-
-    public static final ItemType HAY_BLOCK = null;
-
-    public static final ItemType HEAVY_WEIGHTED_PRESSURE_PLATE = null;
-
-    public static final ItemType HOPPER = null;
-
-    public static final ItemType HOPPER_MINECART = null;
-
-    public static final ItemType ICE = null;
-
-    public static final ItemType IRON_AXE = null;
-
-    public static final ItemType IRON_BARS = null;
-
-    public static final ItemType IRON_BLOCK = null;
-
-    public static final ItemType IRON_BOOTS = null;
-
-    public static final ItemType IRON_CHESTPLATE = null;
-
-    public static final ItemType IRON_DOOR = null;
-
-    public static final ItemType IRON_HELMET = null;
-
-    public static final ItemType IRON_HOE = null;
-
-    public static final ItemType IRON_HORSE_ARMOR = null;
-
-    public static final ItemType IRON_INGOT = null;
-
-    public static final ItemType IRON_LEGGINGS = null;
-
-    public static final ItemType IRON_ORE = null;
-
-    public static final ItemType IRON_PICKAXE = null;
-
-    public static final ItemType IRON_SHOVEL = null;
-
-    public static final ItemType IRON_SWORD = null;
-
-    public static final ItemType IRON_TRAPDOOR = null;
-
-    public static final ItemType ITEM_FRAME = null;
-
-    public static final ItemType JUKEBOX = null;
-
-    public static final ItemType JUNGLE_BOAT = null;
-
-    public static final ItemType JUNGLE_DOOR = null;
-
-    public static final ItemType JUNGLE_FENCE = null;
-
-    public static final ItemType JUNGLE_FENCE_GATE = null;
-
-    public static final ItemType JUNGLE_STAIRS = null;
-
-    public static final ItemType LADDER = null;
-
-    public static final ItemType LAPIS_BLOCK = null;
-
-    public static final ItemType LAPIS_ORE = null;
-
-    public static final ItemType LAVA_BUCKET = null;
-
-    public static final ItemType LEAD = null;
-
-    public static final ItemType LEATHER = null;
-
-    public static final ItemType LEATHER_BOOTS = null;
-
-    public static final ItemType LEATHER_CHESTPLATE = null;
-
-    public static final ItemType LEATHER_HELMET = null;
-
-    public static final ItemType LEATHER_LEGGINGS = null;
-
-    public static final ItemType LEAVES = null;
-
-    public static final ItemType LEAVES2 = null;
-
-    public static final ItemType LEVER = null;
-
-    public static final ItemType LIGHT_WEIGHTED_PRESSURE_PLATE = null;
-
-    public static final ItemType LINGERING_POTION = null;
-
-    public static final ItemType LIT_PUMPKIN = null;
-
-    public static final ItemType LOG = null;
-
-    public static final ItemType LOG2 = null;
-
-    public static final ItemType MAGMA_CREAM = null;
-
-    public static final ItemType MAP = null;
-
-    public static final ItemType MELON = null;
-
-    public static final ItemType MELON_BLOCK = null;
-
-    public static final ItemType MELON_SEEDS = null;
-
-    public static final ItemType MILK_BUCKET = null;
-
-    public static final ItemType MINECART = null;
-
-    public static final ItemType MOB_SPAWNER = null;
-
-    public static final ItemType MONSTER_EGG = null;
-
-    public static final ItemType MOSSY_COBBLESTONE = null;
-
-    public static final ItemType MUSHROOM_STEW = null;
-
-    public static final ItemType MUTTON = null;
-
-    public static final ItemType MYCELIUM = null;
-
-    public static final ItemType NAME_TAG = null;
-
-    public static final ItemType NETHERBRICK = null;
-
-    public static final ItemType NETHERRACK = null;
-
-    public static final ItemType NETHER_BRICK = null;
-
-    public static final ItemType NETHER_BRICK_FENCE = null;
-
-    public static final ItemType NETHER_BRICK_STAIRS = null;
-
-    public static final ItemType NETHER_STAR = null;
-
-    public static final ItemType NETHER_WART = null;
-
-    public static final ItemType NONE = null;
-
-    public static final ItemType NOTEBLOCK = null;
-
-    public static final ItemType OAK_STAIRS = null;
-
-    public static final ItemType OBSIDIAN = null;
-
-    public static final ItemType PACKED_ICE = null;
-
-    public static final ItemType PAINTING = null;
-
-    public static final ItemType PAPER = null;
-
-    public static final ItemType PISTON = null;
-
-    public static final ItemType PLANKS = null;
-
-    public static final ItemType POISONOUS_POTATO = null;
-
-    public static final ItemType PORKCHOP = null;
-
-    public static final ItemType POTATO = null;
-
-    public static final ItemType POTION = null;
-
-    public static final ItemType PRISMARINE = null;
-
-    public static final ItemType PRISMARINE_CRYSTALS = null;
-
-    public static final ItemType PRISMARINE_SHARD = null;
-
-    public static final ItemType PUMPKIN = null;
-
-    public static final ItemType PUMPKIN_PIE = null;
-
-    public static final ItemType PUMPKIN_SEEDS = null;
-
-    public static final ItemType PURPUR_BLOCK = null;
-
-    public static final ItemType PURPUR_PILLAR = null;
-
-    public static final ItemType PURPUR_SLAB = null;
-
-    public static final ItemType QUARTZ = null;
-
-    public static final ItemType QUARTZ_BLOCK = null;
-
-    public static final ItemType QUARTZ_ORE = null;
-
-    public static final ItemType QUARTZ_STAIRS = null;
-
-    public static final ItemType RABBIT = null;
-
-    public static final ItemType RABBIT_FOOT = null;
-
-    public static final ItemType RABBIT_HIDE = null;
-
-    public static final ItemType RABBIT_STEW = null;
-
-    public static final ItemType RAIL = null;
-
-    public static final ItemType RECORD_11 = null;
-
-    public static final ItemType RECORD_13 = null;
-
-    public static final ItemType RECORD_BLOCKS = null;
-
-    public static final ItemType RECORD_CAT = null;
-
-    public static final ItemType RECORD_CHIRP = null;
-
-    public static final ItemType RECORD_FAR = null;
-
-    public static final ItemType RECORD_MALL = null;
-
-    public static final ItemType RECORD_MELLOHI = null;
-
-    public static final ItemType RECORD_STAL = null;
-
-    public static final ItemType RECORD_STRAD = null;
-
-    public static final ItemType RECORD_WAIT = null;
-
-    public static final ItemType RECORD_WARD = null;
-
-    public static final ItemType REDSTONE = null;
-
-    public static final ItemType REDSTONE_BLOCK = null;
-
-    public static final ItemType REDSTONE_LAMP = null;
-
-    public static final ItemType REDSTONE_ORE = null;
-
-    public static final ItemType REDSTONE_TORCH = null;
-
-    public static final ItemType RED_FLOWER = null;
-
-    public static final ItemType RED_MUSHROOM = null;
-
-    public static final ItemType RED_MUSHROOM_BLOCK = null;
-
-    public static final ItemType RED_SANDSTONE = null;
-
-    public static final ItemType RED_SANDSTONE_STAIRS = null;
-
-    public static final ItemType REEDS = null;
-
-    public static final ItemType REPEATER = null;
-
-    public static final ItemType REPEATING_COMMAND_BLOCK = null;
-
-    public static final ItemType ROTTEN_FLESH = null;
-
-    public static final ItemType SADDLE = null;
-
-    public static final ItemType SAND = null;
-
-    public static final ItemType SANDSTONE = null;
-
-    public static final ItemType SANDSTONE_STAIRS = null;
-
-    public static final ItemType SAPLING = null;
-
-    public static final ItemType SEA_LANTERN = null;
-
-    public static final ItemType SHEARS = null;
-
-    public static final ItemType SHIELD = null;
-
-    public static final ItemType SIGN = null;
-
-    public static final ItemType SKULL = null;
-
-    public static final ItemType SLIME = null;
-
-    public static final ItemType SLIME_BALL = null;
-
-    public static final ItemType SNOW = null;
-
-    public static final ItemType SNOWBALL = null;
-
-    public static final ItemType SNOW_LAYER = null;
-
-    public static final ItemType SOUL_SAND = null;
-
-    public static final ItemType SPAWN_EGG = null;
-
-    public static final ItemType SPECKLED_MELON = null;
-
-    public static final ItemType SPECTRAL_ARROW = null;
-
-    public static final ItemType SPIDER_EYE = null;
-
-    public static final ItemType SPLASH_POTION = null;
-
-    public static final ItemType SPONGE = null;
-
-    public static final ItemType SPRUCE_BOAT = null;
-
-    public static final ItemType SPRUCE_DOOR = null;
-
-    public static final ItemType SPRUCE_FENCE = null;
-
-    public static final ItemType SPRUCE_FENCE_GATE = null;
-
-    public static final ItemType SPRUCE_STAIRS = null;
-
-    public static final ItemType STAINED_GLASS = null;
-
-    public static final ItemType STAINED_GLASS_PANE = null;
-
-    public static final ItemType STAINED_HARDENED_CLAY = null;
-
-    public static final ItemType STICK = null;
-
-    public static final ItemType STICKY_PISTON = null;
-
-    public static final ItemType STONE = null;
-
-    public static final ItemType STONEBRICK = null;
-
-    public static final ItemType STONE_AXE = null;
-
-    public static final ItemType STONE_BRICK_STAIRS = null;
-
-    public static final ItemType STONE_BUTTON = null;
-
-    public static final ItemType STONE_HOE = null;
-
-    public static final ItemType STONE_PICKAXE = null;
-
-    public static final ItemType STONE_PRESSURE_PLATE = null;
-
-    public static final ItemType STONE_SHOVEL = null;
-
-    public static final ItemType STONE_SLAB = null;
-
-    public static final ItemType STONE_SLAB2 = null;
-
-    public static final ItemType STONE_STAIRS = null;
-
-    public static final ItemType STONE_SWORD = null;
-
-    public static final ItemType STRING = null;
-
-    public static final ItemType SUGAR = null;
-
-    public static final ItemType TALLGRASS = null;
-
-    public static final ItemType TIPPED_ARROW = null;
-
-    public static final ItemType TNT = null;
-
-    public static final ItemType TNT_MINECART = null;
-
-    public static final ItemType TORCH = null;
-
-    public static final ItemType TRAPDOOR = null;
-
-    public static final ItemType TRAPPED_CHEST = null;
-
-    public static final ItemType TRIPWIRE_HOOK = null;
-
-    public static final ItemType VINE = null;
-
-    public static final ItemType WATERLILY = null;
-
-    public static final ItemType WATER_BUCKET = null;
-
-    public static final ItemType WEB = null;
-
-    public static final ItemType WHEAT = null;
-
-    public static final ItemType WHEAT_SEEDS = null;
-
-    public static final ItemType WOODEN_AXE = null;
-
-    public static final ItemType WOODEN_BUTTON = null;
-
-    public static final ItemType WOODEN_DOOR = null;
-
-    public static final ItemType WOODEN_HOE = null;
-
-    public static final ItemType WOODEN_PICKAXE = null;
-
-    public static final ItemType WOODEN_PRESSURE_PLATE = null;
-
-    public static final ItemType WOODEN_SHOVEL = null;
-
-    public static final ItemType WOODEN_SLAB = null;
-
-    public static final ItemType WOODEN_SWORD = null;
-
-    public static final ItemType WOOL = null;
-
-    public static final ItemType WRITABLE_BOOK = null;
-
-    public static final ItemType WRITTEN_BOOK = null;
-
-    public static final ItemType YELLOW_FLOWER = null;
-=======
+    public static final ItemType ACACIA_BOAT = DummyObjectProvider.createFor(ItemType.class, "ACACIA_BOAT");
+
     public static final ItemType ACACIA_DOOR = DummyObjectProvider.createFor(ItemType.class, "ACACIA_DOOR");
 
     public static final ItemType ACACIA_FENCE = DummyObjectProvider.createFor(ItemType.class, "ACACIA_FENCE");
@@ -796,6 +67,14 @@
 
     public static final ItemType BEEF = DummyObjectProvider.createFor(ItemType.class, "BEEF");
 
+    public static final ItemType BEETROOT = DummyObjectProvider.createFor(ItemType.class, "BEETROOT");
+
+    public static final ItemType BEETROOT_SEEDS = DummyObjectProvider.createFor(ItemType.class, "BEETROOT_SEEDS");
+
+    public static final ItemType BEETROOT_SOUP = DummyObjectProvider.createFor(ItemType.class, "BEETROOT_SOUP");
+
+    public static final ItemType BIRCH_BOAT = DummyObjectProvider.createFor(ItemType.class, "BIRCH_BOAT");
+
     public static final ItemType BIRCH_DOOR = DummyObjectProvider.createFor(ItemType.class, "BIRCH_DOOR");
 
     public static final ItemType BIRCH_FENCE = DummyObjectProvider.createFor(ItemType.class, "BIRCH_FENCE");
@@ -856,12 +135,22 @@
 
     public static final ItemType CHAINMAIL_LEGGINGS = DummyObjectProvider.createFor(ItemType.class, "CHAINMAIL_LEGGINGS");
 
+    public static final ItemType CHAIN_COMMAND_BLOCK = DummyObjectProvider.createFor(ItemType.class, "CHAIN_COMMAND_BLOCK");
+
     public static final ItemType CHEST = DummyObjectProvider.createFor(ItemType.class, "CHEST");
 
     public static final ItemType CHEST_MINECART = DummyObjectProvider.createFor(ItemType.class, "CHEST_MINECART");
 
     public static final ItemType CHICKEN = DummyObjectProvider.createFor(ItemType.class, "CHICKEN");
 
+    public static final ItemType CHORUS_FLOWER = DummyObjectProvider.createFor(ItemType.class, "CHORUS_FLOWER");
+
+    public static final ItemType CHORUS_FRUIT = DummyObjectProvider.createFor(ItemType.class, "CHORUS_FRUIT");
+
+    public static final ItemType CHORUS_FRUIT_POPPED = DummyObjectProvider.createFor(ItemType.class, "CHORUS_FRUIT_POPPED");
+
+    public static final ItemType CHORUS_PLANT = DummyObjectProvider.createFor(ItemType.class, "CHORUS_PLANT");
+
     public static final ItemType CLAY = DummyObjectProvider.createFor(ItemType.class, "CLAY");
 
     public static final ItemType CLAY_BALL = DummyObjectProvider.createFor(ItemType.class, "CLAY_BALL");
@@ -902,6 +191,8 @@
 
     public static final ItemType CRAFTING_TABLE = DummyObjectProvider.createFor(ItemType.class, "CRAFTING_TABLE");
 
+    public static final ItemType DARK_OAK_BOAT = DummyObjectProvider.createFor(ItemType.class, "DARK_OAK_BOAT");
+
     public static final ItemType DARK_OAK_DOOR = DummyObjectProvider.createFor(ItemType.class, "DARK_OAK_DOOR");
 
     public static final ItemType DARK_OAK_FENCE = DummyObjectProvider.createFor(ItemType.class, "DARK_OAK_FENCE");
@@ -948,6 +239,8 @@
 
     public static final ItemType DOUBLE_PLANT = DummyObjectProvider.createFor(ItemType.class, "DOUBLE_PLANT");
 
+    public static final ItemType DRAGON_BREATH = DummyObjectProvider.createFor(ItemType.class, "DRAGON_BREATH");
+
     public static final ItemType DRAGON_EGG = DummyObjectProvider.createFor(ItemType.class, "DRAGON_EGG");
 
     public static final ItemType DROPPER = DummyObjectProvider.createFor(ItemType.class, "DROPPER");
@@ -956,6 +249,8 @@
 
     public static final ItemType EGG = DummyObjectProvider.createFor(ItemType.class, "EGG");
 
+    public static final ItemType ELYTRA = DummyObjectProvider.createFor(ItemType.class, "ELYTRA");
+
     public static final ItemType EMERALD = DummyObjectProvider.createFor(ItemType.class, "EMERALD");
 
     public static final ItemType EMERALD_BLOCK = DummyObjectProvider.createFor(ItemType.class, "EMERALD_BLOCK");
@@ -972,8 +267,14 @@
 
     public static final ItemType ENDER_PEARL = DummyObjectProvider.createFor(ItemType.class, "ENDER_PEARL");
 
+    public static final ItemType END_BRICKS = DummyObjectProvider.createFor(ItemType.class, "END_BRICKS");
+
+    public static final ItemType END_CRYSTAL = DummyObjectProvider.createFor(ItemType.class, "END_CRYSTAL");
+
     public static final ItemType END_PORTAL_FRAME = DummyObjectProvider.createFor(ItemType.class, "END_PORTAL_FRAME");
 
+    public static final ItemType END_ROD = DummyObjectProvider.createFor(ItemType.class, "END_ROD");
+
     public static final ItemType END_STONE = DummyObjectProvider.createFor(ItemType.class, "END_STONE");
 
     public static final ItemType EXPERIENCE_BOTTLE = DummyObjectProvider.createFor(ItemType.class, "EXPERIENCE_BOTTLE");
@@ -1058,6 +359,8 @@
 
     public static final ItemType GRASS = DummyObjectProvider.createFor(ItemType.class, "GRASS");
 
+    public static final ItemType GRASS_PATH = DummyObjectProvider.createFor(ItemType.class, "GRASS_PATH");
+
     public static final ItemType GRAVEL = DummyObjectProvider.createFor(ItemType.class, "GRAVEL");
 
     public static final ItemType GUNPOWDER = DummyObjectProvider.createFor(ItemType.class, "GUNPOWDER");
@@ -1110,6 +413,8 @@
 
     public static final ItemType JUKEBOX = DummyObjectProvider.createFor(ItemType.class, "JUKEBOX");
 
+    public static final ItemType JUNGLE_BOAT = DummyObjectProvider.createFor(ItemType.class, "JUNGLE_BOAT");
+
     public static final ItemType JUNGLE_DOOR = DummyObjectProvider.createFor(ItemType.class, "JUNGLE_DOOR");
 
     public static final ItemType JUNGLE_FENCE = DummyObjectProvider.createFor(ItemType.class, "JUNGLE_FENCE");
@@ -1234,6 +539,12 @@
 
     public static final ItemType PUMPKIN_SEEDS = DummyObjectProvider.createFor(ItemType.class, "PUMPKIN_SEEDS");
 
+    public static final ItemType PURPUR_BLOCK = DummyObjectProvider.createFor(ItemType.class, "PURPUR_BLOCK");
+
+    public static final ItemType PURPUR_PILLAR = DummyObjectProvider.createFor(ItemType.class, "PURPUR_PILLAR");
+
+    public static final ItemType PURPUR_SLAB = DummyObjectProvider.createFor(ItemType.class, "PURPUR_SLAB");
+
     public static final ItemType QUARTZ = DummyObjectProvider.createFor(ItemType.class, "QUARTZ");
 
     public static final ItemType QUARTZ_BLOCK = DummyObjectProvider.createFor(ItemType.class, "QUARTZ_BLOCK");
@@ -1300,6 +611,8 @@
 
     public static final ItemType REPEATER = DummyObjectProvider.createFor(ItemType.class, "REPEATER");
 
+    public static final ItemType REPEATING_COMMAND_BLOCK = DummyObjectProvider.createFor(ItemType.class, "REPEATING_COMMAND_BLOCK");
+
     public static final ItemType ROTTEN_FLESH = DummyObjectProvider.createFor(ItemType.class, "ROTTEN_FLESH");
 
     public static final ItemType SADDLE = DummyObjectProvider.createFor(ItemType.class, "SADDLE");
@@ -1316,6 +629,8 @@
 
     public static final ItemType SHEARS = DummyObjectProvider.createFor(ItemType.class, "SHEARS");
 
+    public static final ItemType SHIELD = DummyObjectProvider.createFor(ItemType.class, "SHIELD");
+
     public static final ItemType SIGN = DummyObjectProvider.createFor(ItemType.class, "SIGN");
 
     public static final ItemType SKULL = DummyObjectProvider.createFor(ItemType.class, "SKULL");
@@ -1336,10 +651,16 @@
 
     public static final ItemType SPECKLED_MELON = DummyObjectProvider.createFor(ItemType.class, "SPECKLED_MELON");
 
+    public static final ItemType SPECTRAL_ARROW = DummyObjectProvider.createFor(ItemType.class, "SPECTRAL_ARROW");
+
     public static final ItemType SPIDER_EYE = DummyObjectProvider.createFor(ItemType.class, "SPIDER_EYE");
 
+    public static final ItemType SPLASH_POTION = DummyObjectProvider.createFor(ItemType.class, "SPLASH_POTION");
+
     public static final ItemType SPONGE = DummyObjectProvider.createFor(ItemType.class, "SPONGE");
 
+    public static final ItemType SPRUCE_BOAT = DummyObjectProvider.createFor(ItemType.class, "SPRUCE_BOAT");
+
     public static final ItemType SPRUCE_DOOR = DummyObjectProvider.createFor(ItemType.class, "SPRUCE_DOOR");
 
     public static final ItemType SPRUCE_FENCE = DummyObjectProvider.createFor(ItemType.class, "SPRUCE_FENCE");
@@ -1390,6 +711,8 @@
 
     public static final ItemType TALLGRASS = DummyObjectProvider.createFor(ItemType.class, "TALLGRASS");
 
+    public static final ItemType TIPPED_ARROW = DummyObjectProvider.createFor(ItemType.class, "TIPPED_ARROW");
+
     public static final ItemType TNT = DummyObjectProvider.createFor(ItemType.class, "TNT");
 
     public static final ItemType TNT_MINECART = DummyObjectProvider.createFor(ItemType.class, "TNT_MINECART");
@@ -1439,9 +762,6 @@
     public static final ItemType WRITTEN_BOOK = DummyObjectProvider.createFor(ItemType.class, "WRITTEN_BOOK");
 
     public static final ItemType YELLOW_FLOWER = DummyObjectProvider.createFor(ItemType.class, "YELLOW_FLOWER");
-
-    // SORTFIELDS:OFF
->>>>>>> 8b23bcf5
 
     // SORTFIELDS:OFF
 
