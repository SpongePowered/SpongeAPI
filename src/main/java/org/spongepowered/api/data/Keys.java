--- conflicted
+++ resolved
@@ -237,7 +237,6 @@
 import org.spongepowered.api.util.Ticks;
 import org.spongepowered.api.util.orientation.Orientation;
 import org.spongepowered.api.util.weighted.WeightedSerializableObject;
-import org.spongepowered.api.util.weighted.WeightedTable;
 import org.spongepowered.api.world.DefaultWorldKeys;
 import org.spongepowered.api.world.SerializationBehavior;
 import org.spongepowered.api.world.WorldType;
@@ -1093,11 +1092,7 @@
     public static final Key<Value<Ticks>> FUSE_DURATION = Keys.key(ResourceKey.sponge("fuse_duration"), Ticks.class);
 
     /**
-<<<<<<< HEAD
      * The {@link GameMode} a {@link Humanoid} or {@link ServerWorldProperties} or {@link WorldTemplate} has.
-=======
-     * The {@link GameMode} a {@link ServerPlayer} has.
->>>>>>> 865cb381
      */
     public static final Key<Value<GameMode>> GAME_MODE = Keys.key(ResourceKey.sponge("game_mode"), GameMode.class);
 
@@ -2464,16 +2459,14 @@
     public static final Key<Value<Integer>> POWER = Keys.key(ResourceKey.sponge("power"), Integer.class);
 
     /**
-<<<<<<< HEAD
-     * The {@link Precipitation} type of a {@link Biome}.
-     * Readonly
+     * The {@link Precipitation} type of a {@link Biome}. Readonly.
      */
     public static final Key<Value<Precipitation>> PRECIPITATION = Keys.key(ResourceKey.sponge("precipitation"), Precipitation.class);
-=======
+
+    /**
      * The previous {@link GameMode} of a {@link ServerPlayer}. Readonly.
      */
     public static final Key<Value<GameMode>> PREVIOUS_GAME_MODE = Keys.key(ResourceKey.sponge("previous_game_mode"), GameMode.class);
->>>>>>> 865cb381
 
     /**
      * A {@link Beacon}'s primary effect.
