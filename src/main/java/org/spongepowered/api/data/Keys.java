/*
 * This file is part of SpongeAPI, licensed under the MIT License (MIT).
 *
 * Copyright (c) SpongePowered <https://www.spongepowered.org>
 * Copyright (c) contributors
 *
 * Permission is hereby granted, free of charge, to any person obtaining a copy
 * of this software and associated documentation files (the "Software"), to deal
 * in the Software without restriction, including without limitation the rights
 * to use, copy, modify, merge, publish, distribute, sublicense, and/or sell
 * copies of the Software, and to permit persons to whom the Software is
 * furnished to do so, subject to the following conditions:
 *
 * The above copyright notice and this permission notice shall be included in
 * all copies or substantial portions of the Software.
 *
 * THE SOFTWARE IS PROVIDED "AS IS", WITHOUT WARRANTY OF ANY KIND, EXPRESS OR
 * IMPLIED, INCLUDING BUT NOT LIMITED TO THE WARRANTIES OF MERCHANTABILITY,
 * FITNESS FOR A PARTICULAR PURPOSE AND NONINFRINGEMENT. IN NO EVENT SHALL THE
 * AUTHORS OR COPYRIGHT HOLDERS BE LIABLE FOR ANY CLAIM, DAMAGES OR OTHER
 * LIABILITY, WHETHER IN AN ACTION OF CONTRACT, TORT OR OTHERWISE, ARISING FROM,
 * OUT OF OR IN CONNECTION WITH THE SOFTWARE OR THE USE OR OTHER DEALINGS IN
 * THE SOFTWARE.
 */
package org.spongepowered.api.data;

import io.leangen.geantyref.TypeToken;
import net.kyori.adventure.bossbar.BossBar;
import net.kyori.adventure.text.Component;
import org.spongepowered.api.ResourceKey;
import org.spongepowered.api.block.BlockState;
import org.spongepowered.api.block.BlockType;
import org.spongepowered.api.block.BlockTypes;
import org.spongepowered.api.block.entity.Banner;
import org.spongepowered.api.block.entity.BlockEntity;
import org.spongepowered.api.block.entity.CommandBlock;
import org.spongepowered.api.block.entity.EndGateway;
import org.spongepowered.api.block.entity.Jukebox;
import org.spongepowered.api.block.entity.Lectern;
import org.spongepowered.api.block.entity.MobSpawner;
import org.spongepowered.api.block.entity.Piston;
import org.spongepowered.api.block.entity.Sign;
import org.spongepowered.api.block.entity.StructureBlock;
import org.spongepowered.api.block.entity.carrier.Beacon;
import org.spongepowered.api.block.entity.carrier.BrewingStand;
import org.spongepowered.api.block.entity.carrier.CarrierBlockEntity;
import org.spongepowered.api.block.entity.carrier.Hopper;
import org.spongepowered.api.block.entity.carrier.furnace.FurnaceBlockEntity;
import org.spongepowered.api.data.meta.BannerPatternLayer;
import org.spongepowered.api.data.type.ArmorMaterial;
import org.spongepowered.api.data.type.ArtType;
import org.spongepowered.api.data.type.AttachmentSurface;
import org.spongepowered.api.data.type.BoatType;
import org.spongepowered.api.data.type.BodyPart;
import org.spongepowered.api.data.type.BodyParts;
import org.spongepowered.api.data.type.CatType;
import org.spongepowered.api.data.type.ChestAttachmentType;
import org.spongepowered.api.data.type.ComparatorMode;
import org.spongepowered.api.data.type.DoorHinge;
import org.spongepowered.api.data.type.DyeColor;
import org.spongepowered.api.data.type.FoxType;
import org.spongepowered.api.data.type.HandPreference;
import org.spongepowered.api.data.type.HorseColor;
import org.spongepowered.api.data.type.HorseStyle;
import org.spongepowered.api.data.type.InstrumentType;
import org.spongepowered.api.data.type.LlamaType;
import org.spongepowered.api.data.type.MatterType;
import org.spongepowered.api.data.type.MooshroomType;
import org.spongepowered.api.data.type.NotePitch;
import org.spongepowered.api.data.type.PandaGene;
import org.spongepowered.api.data.type.PandaGenes;
import org.spongepowered.api.data.type.ParrotType;
import org.spongepowered.api.data.type.PhantomPhase;
import org.spongepowered.api.data.type.PickupRule;
import org.spongepowered.api.data.type.PistonType;
import org.spongepowered.api.data.type.PortionType;
import org.spongepowered.api.data.type.ProfessionType;
import org.spongepowered.api.data.type.RabbitType;
import org.spongepowered.api.data.type.RailDirection;
import org.spongepowered.api.data.type.SkinPart;
import org.spongepowered.api.data.type.SlabPortion;
import org.spongepowered.api.data.type.SpellType;
import org.spongepowered.api.data.type.SpellTypes;
import org.spongepowered.api.data.type.StairShape;
import org.spongepowered.api.data.type.StructureMode;
import org.spongepowered.api.data.type.ItemTier;
import org.spongepowered.api.data.type.TropicalFishShape;
import org.spongepowered.api.data.type.VillagerType;
import org.spongepowered.api.data.type.WireAttachmentType;
import org.spongepowered.api.data.value.ListValue;
import org.spongepowered.api.data.value.MapValue;
import org.spongepowered.api.data.value.SetValue;
import org.spongepowered.api.data.value.Value;
import org.spongepowered.api.data.value.WeightedCollectionValue;
import org.spongepowered.api.effect.particle.ParticleEffect;
import org.spongepowered.api.effect.particle.ParticleOption;
import org.spongepowered.api.effect.particle.ParticleType;
import org.spongepowered.api.effect.potion.PotionEffect;
import org.spongepowered.api.effect.potion.PotionEffectType;
import org.spongepowered.api.effect.potion.PotionEffectTypes;
import org.spongepowered.api.effect.sound.music.MusicDisc;
import org.spongepowered.api.entity.AreaEffectCloud;
import org.spongepowered.api.entity.Entity;
import org.spongepowered.api.entity.EntityArchetype;
import org.spongepowered.api.entity.EntityType;
import org.spongepowered.api.entity.ExperienceOrb;
import org.spongepowered.api.entity.FallingBlock;
import org.spongepowered.api.entity.Item;
import org.spongepowered.api.entity.ai.goal.GoalExecutorTypes;
import org.spongepowered.api.entity.explosive.EndCrystal;
import org.spongepowered.api.entity.explosive.Explosive;
import org.spongepowered.api.entity.explosive.fused.FusedExplosive;
import org.spongepowered.api.entity.explosive.fused.PrimedTNT;
import org.spongepowered.api.entity.hanging.Hanging;
import org.spongepowered.api.entity.hanging.ItemFrame;
import org.spongepowered.api.entity.hanging.LeashKnot;
import org.spongepowered.api.entity.hanging.Painting;
import org.spongepowered.api.entity.living.Ageable;
import org.spongepowered.api.entity.living.Agent;
import org.spongepowered.api.entity.living.ArmorStand;
import org.spongepowered.api.entity.living.Bat;
import org.spongepowered.api.entity.living.Humanoid;
import org.spongepowered.api.entity.living.Living;
import org.spongepowered.api.entity.living.animal.Animal;
import org.spongepowered.api.entity.living.animal.Cat;
import org.spongepowered.api.entity.living.animal.Chicken;
import org.spongepowered.api.entity.living.animal.Fox;
import org.spongepowered.api.entity.living.animal.Ocelot;
import org.spongepowered.api.entity.living.animal.Panda;
import org.spongepowered.api.entity.living.animal.Parrot;
import org.spongepowered.api.entity.living.animal.Pig;
import org.spongepowered.api.entity.living.animal.PolarBear;
import org.spongepowered.api.entity.living.animal.Rabbit;
import org.spongepowered.api.entity.living.animal.Sheep;
import org.spongepowered.api.entity.living.animal.TameableAnimal;
import org.spongepowered.api.entity.living.animal.Turtle;
import org.spongepowered.api.entity.living.animal.Wolf;
import org.spongepowered.api.entity.living.animal.cow.Mooshroom;
import org.spongepowered.api.entity.living.animal.horse.Horse;
import org.spongepowered.api.entity.living.animal.horse.HorseLike;
import org.spongepowered.api.entity.living.animal.horse.PackHorse;
import org.spongepowered.api.entity.living.animal.horse.llama.Llama;
import org.spongepowered.api.entity.living.animal.horse.llama.TraderLlama;
import org.spongepowered.api.entity.living.aquatic.Dolphin;
import org.spongepowered.api.entity.living.aquatic.fish.school.TropicalFish;
import org.spongepowered.api.entity.living.golem.IronGolem;
import org.spongepowered.api.entity.living.golem.Shulker;
import org.spongepowered.api.entity.living.monster.Blaze;
import org.spongepowered.api.entity.living.monster.Creeper;
import org.spongepowered.api.entity.living.monster.Enderman;
import org.spongepowered.api.entity.living.monster.Endermite;
import org.spongepowered.api.entity.living.monster.Patroller;
import org.spongepowered.api.entity.living.monster.Phantom;
import org.spongepowered.api.entity.living.monster.Vex;
import org.spongepowered.api.entity.living.monster.boss.Boss;
import org.spongepowered.api.entity.living.monster.boss.Wither;
import org.spongepowered.api.entity.living.monster.boss.dragon.EnderDragon;
import org.spongepowered.api.entity.living.monster.guardian.Guardian;
import org.spongepowered.api.entity.living.monster.raider.Raider;
import org.spongepowered.api.entity.living.monster.raider.Ravager;
import org.spongepowered.api.entity.living.monster.raider.illager.Pillager;
import org.spongepowered.api.entity.living.monster.raider.illager.Vindicator;
import org.spongepowered.api.entity.living.monster.raider.illager.spellcaster.Evoker;
import org.spongepowered.api.entity.living.monster.raider.illager.spellcaster.Spellcaster;
import org.spongepowered.api.entity.living.monster.slime.Slime;
import org.spongepowered.api.entity.living.monster.spider.Spider;
import org.spongepowered.api.entity.living.monster.zombie.ZombieVillager;
import org.spongepowered.api.entity.living.monster.zombie.ZombifiedPiglin;
import org.spongepowered.api.entity.living.player.Player;
import org.spongepowered.api.entity.living.player.User;
import org.spongepowered.api.entity.living.player.chat.ChatVisibility;
import org.spongepowered.api.entity.living.player.gamemode.GameMode;
import org.spongepowered.api.entity.living.player.server.ServerPlayer;
import org.spongepowered.api.entity.living.trader.Trader;
import org.spongepowered.api.entity.living.trader.Villager;
import org.spongepowered.api.entity.projectile.DamagingProjectile;
import org.spongepowered.api.entity.projectile.EyeOfEnder;
import org.spongepowered.api.entity.projectile.FishingBobber;
import org.spongepowered.api.entity.projectile.Potion;
import org.spongepowered.api.entity.projectile.Projectile;
import org.spongepowered.api.entity.projectile.ShulkerBullet;
import org.spongepowered.api.entity.projectile.arrow.Arrow;
import org.spongepowered.api.entity.projectile.arrow.ArrowEntity;
import org.spongepowered.api.entity.projectile.explosive.FireworkRocket;
import org.spongepowered.api.entity.projectile.explosive.WitherSkull;
import org.spongepowered.api.entity.projectile.explosive.fireball.FireballEntity;
import org.spongepowered.api.entity.vehicle.Boat;
import org.spongepowered.api.entity.vehicle.minecart.BlockOccupiedMinecart;
import org.spongepowered.api.entity.vehicle.minecart.CommandBlockMinecart;
import org.spongepowered.api.entity.vehicle.minecart.FurnaceMinecart;
import org.spongepowered.api.entity.vehicle.minecart.Minecart;
import org.spongepowered.api.entity.vehicle.minecart.MinecartLike;
import org.spongepowered.api.entity.weather.LightningBolt;
import org.spongepowered.api.entity.weather.WeatherEffect;
import org.spongepowered.api.event.cause.entity.damage.source.DamageSources;
import org.spongepowered.api.fluid.FluidStackSnapshot;
import org.spongepowered.api.item.FireworkEffect;
import org.spongepowered.api.item.FireworkShape;
import org.spongepowered.api.item.ItemType;
import org.spongepowered.api.item.ItemTypes;
import org.spongepowered.api.item.enchantment.Enchantment;
import org.spongepowered.api.item.inventory.Inventory;
import org.spongepowered.api.item.inventory.ItemStack;
import org.spongepowered.api.item.inventory.ItemStackSnapshot;
import org.spongepowered.api.item.inventory.Slot;
import org.spongepowered.api.item.inventory.equipment.EquipmentType;
import org.spongepowered.api.item.inventory.slot.EquipmentSlot;
import org.spongepowered.api.item.inventory.type.GridInventory;
import org.spongepowered.api.item.merchant.TradeOffer;
import org.spongepowered.api.item.potion.PotionType;
import org.spongepowered.api.map.MapCanvas;
import org.spongepowered.api.map.MapInfo;
import org.spongepowered.api.map.decoration.MapDecoration;
import org.spongepowered.api.profile.GameProfile;
import org.spongepowered.api.profile.property.ProfileProperty;
import org.spongepowered.api.projectile.source.ProjectileSource;
import org.spongepowered.api.raid.RaidWave;
import org.spongepowered.api.statistic.Statistic;
import org.spongepowered.api.util.Axis;
import org.spongepowered.api.util.Color;
import org.spongepowered.api.util.Direction;
import org.spongepowered.api.util.RespawnLocation;
import org.spongepowered.api.util.Ticks;
import org.spongepowered.api.util.TypeTokens;
import org.spongepowered.api.util.orientation.Orientation;
import org.spongepowered.api.util.weighted.WeightedSerializableObject;
import org.spongepowered.api.world.server.ServerLocation;
import org.spongepowered.api.world.explosion.Explosion;
import org.spongepowered.api.world.server.ServerWorld;
import org.spongepowered.api.world.weather.WeatherType;
import org.spongepowered.api.world.weather.WeatherTypes;
import org.spongepowered.math.vector.Vector2i;
import org.spongepowered.math.vector.Vector3d;
import org.spongepowered.math.vector.Vector3i;
import org.spongepowered.plugin.PluginContainer;

import java.time.Instant;
import java.util.List;
import java.util.Locale;
import java.util.UUID;

/**
 * An enumeration of known {@link Key}s used throughout the API.
 */
@SuppressWarnings({"unused", "WeakerAccess"})
public final class Keys {

    // @formatter:off

    // SORTFIELDS:ON

    /**
     * The {@link PotionEffectTypes#ABSORPTION} amount of a {@link Living} entity.
     */
    public static final Key<Value<Double>> ABSORPTION = Keys.key(ResourceKey.sponge("absorption"), TypeTokens.DOUBLE_VALUE_TOKEN);

    /**
     * The acceleration of a {@link DamagingProjectile}.
     */
    public static final Key<Value<Vector3d>> ACCELERATION = Keys.key(ResourceKey.sponge("acceleration"), TypeTokens.VECTOR_3D_VALUE_TOKEN);

    /**
     * The item a {@link Living} entity is currently using.
     * For example a player eating a food or blocking with a shield.
     *
     * <p>If there is no item, the snapshot will be empty. You can check this
     * with {@link ItemStackSnapshot#isEmpty()}.</p>
     */
    public static final Key<Value<ItemStackSnapshot>> ACTIVE_ITEM = Keys.key(ResourceKey.sponge("active_item"), TypeTokens.ITEM_STACK_SNAPSHOT_VALUE_TOKEN);

    /**
     * Whether a {@link Player}s affects spawning.
     *
     * <p>A {@link Player} who does not affect spawning will be treated as a
     * spectator in regards to spawning. A {@link MobSpawner} will not be
     * activated by his presence and mobs around him may naturally despawn
     * if there is no other Player around who affects spawning.</p>
     */
    public static final Key<Value<Boolean>> AFFECTS_SPAWNING = Keys.key(ResourceKey.sponge("affects_spawning"), TypeTokens.BOOLEAN_VALUE_TOKEN);

    /**
     * The age (in ticks) of an entity.
     * e.g. The age of an {@link AreaEffectCloud}.
     * <p>Note that in vanilla this value is not persisted for most entities.</p>
     */
    public static final Key<Value<Integer>> AGE = Keys.key(ResourceKey.sponge("age"), TypeTokens.INTEGER_VALUE_TOKEN);

    /**
     * The modifier to {@link Keys#VELOCITY} of a {@link Minecart} while airborne.
     */
    public static final Key<Value<Vector3d>> AIRBORNE_VELOCITY_MODIFIER = Keys.key(ResourceKey.sponge("airborne_velocity_modifier"), TypeTokens.VECTOR_3D_VALUE_TOKEN);

    /**
     * The anger level of a {@link ZombifiedPiglin}.
     *
     * <p>Unlike {@link Keys#IS_ANGRY}, the aggressiveness represented by this key may
     * fade over time and the entity will become peaceful again once its anger
     * reaches its minimum.</p>
     */
    public static final Key<Value<Integer>> ANGER_LEVEL = Keys.key(ResourceKey.sponge("anger_level"), TypeTokens.INTEGER_VALUE_TOKEN);

    /**
     * The set of {@link PotionEffect}s applied on use of an {@link ItemStack}.
     * Readonly
     */
    public static final Key<WeightedCollectionValue<PotionEffect>> APPLICABLE_POTION_EFFECTS = Keys.key(ResourceKey.sponge("applicable_potion_effects"), TypeTokens.WEIGHTED_POTION_EFFECT_COLLECTION_VALUE_TOKEN);

    /**
     * The enchantments applied to an {@link ItemStack}.
     *
     * <p>This data is usually applicable to all types of armor, weapons and
     * tools. Enchantments that are only stored on an item stack in order to
     * be transferred to another item (like on
     * {@link ItemTypes#ENCHANTED_BOOK}s) use the {@link #STORED_ENCHANTMENTS}
     * key instead.)</p>
     */
    public static final Key<ListValue<Enchantment>> APPLIED_ENCHANTMENTS = Keys.key(ResourceKey.sponge("applied_enchantments"), TypeTokens.LIST_ENCHANTMENT_VALUE_TOKEN);

    /**
     * The {@link ArmorMaterial} of an armor {@link ItemStack}.
     * Readonly
     */
    public static final Key<Value<ArmorMaterial>> ARMOR_MATERIAL = Keys.key(ResourceKey.sponge("armor_material"), TypeTokens.ARMOR_MATERIAL_VALUE_TOKEN);

    /**
     * The type of {@link ArtType} shown by {@link Painting}s.
     */
    public static final Key<Value<ArtType>> ART_TYPE = Keys.key(ResourceKey.sponge("art_type"), TypeTokens.ART_TYPE_VALUE_TOKEN);

    /**
     * The attachment {@link AttachmentSurface} of a button or lever {@link BlockState}
     */
    public static final Key<Value<AttachmentSurface>> ATTACHMENT_SURFACE = Keys.key(ResourceKey.sponge("attachment_surface"), TypeTokens.ATTACHMENT_SURFACE_VALUE_TOKEN);

    /**
     * The damage dealt by an {@link ArrowEntity} on impact.
     */
    public static final Key<Value<Double>> ATTACK_DAMAGE = Keys.key(ResourceKey.sponge("attack_damage"), TypeTokens.DOUBLE_VALUE_TOKEN);

    /**
     * The time of a {@link Ravager} is considered attacking.
     */
    public static final Key<Value<Ticks>> ATTACK_TIME = Keys.key(ResourceKey.sponge("attack_time"), TypeTokens.TICKS_VALUE_TOKEN);

    /**
     * The author of a {@link ItemTypes#WRITTEN_BOOK} {@link ItemStack}.
     */
    public static final Key<Value<Component>> AUTHOR = Keys.key(ResourceKey.sponge("author"), TypeTokens.COMPONENT_VALUE_TOKEN);

    /**
     * The {@link Axis} direction of a {@link BlockState}.
     */
    public static final Key<Value<Axis>> AXIS = Keys.key(ResourceKey.sponge("axis"), TypeTokens.AXIS_VALUE_TOKEN);

    /**
     * The ticks until a {@link Ageable} turns into an adult.
     */
    public static final Key<Value<Ticks>> BABY_TICKS = Keys.key(ResourceKey.sponge("baby_ticks"), TypeTokens.TICKS_VALUE_TOKEN);

    /**
     * The {@link BannerPatternLayer}s of a {@link Banner}.
     */
    public static final Key<ListValue<BannerPatternLayer>> BANNER_PATTERN_LAYERS = Keys.key(ResourceKey.sponge("banner_pattern_layers"), TypeTokens.LIST_BANNER_PATTERN_LAYER_VALUE_TOKEN);

    /**
     * The width of the physical form of an {@link Entity}.
     *
     * <p>Together with {@link #HEIGHT} and {@link #SCALE} this defines
     * the size of an {@link Entity}.</p>
     * Readonly
     */
    public static final Key<Value<Double>> BASE_SIZE = Keys.key(ResourceKey.sponge("base_size"), TypeTokens.DOUBLE_VALUE_TOKEN);

    /**
     * The base vehicle a passenger is riding at the moment.
     * This may be different from {@link Keys#VEHICLE} as the
     * vehicle an {@link Entity} is riding may itself be the passenger of
     * another vehicle.
     * Readonly
     */
    public static final Key<Value<Entity>> BASE_VEHICLE = Keys.key(ResourceKey.sponge("base_vehicle"), TypeTokens.ENTITY_VALUE_TOKEN);

    /**
     * The target entity of a {@link Guardian} beam.
     */
    public static final Key<Value<Living>> BEAM_TARGET_ENTITY = Keys.key(ResourceKey.sponge("beam_target_entity"), TypeTokens.LIVING_VALUE_TOKEN);

    /**
     * The default temperature of a biome at a specific {@link ServerLocation}.
     * For the exact block temperature see {@link #BLOCK_TEMPERATURE}.
     * Readonly
     */
    public static final Key<Value<Double>> BIOME_TEMPERATURE = Keys.key(ResourceKey.sponge("biome_temperature"), TypeTokens.DOUBLE_VALUE_TOKEN);

    /**
     * The blast resistance of a {@link BlockState}.
     * Readonly
     */
    public static final Key<Value<Double>> BLAST_RESISTANCE = Keys.key(ResourceKey.sponge("blast_resistance"), TypeTokens.DOUBLE_VALUE_TOKEN);

    /**
     * The amount of light that is emitted by the surrounding blocks at a block {@link ServerLocation}.
     * The value scales normally from 0 to 1.
     * <p>In vanilla minecraft is this value in steps of 1/15 from 0 to 1.</p>
     * <p>For the skylight see {@link #SKY_LIGHT}.</p>
     * Readonly
     */
    public static final Key<Value<Integer>> BLOCK_LIGHT = Keys.key(ResourceKey.sponge("block_light"), TypeTokens.INTEGER_VALUE_TOKEN);

    /**
     * The {@link BlockState} of a {@link BlockOccupiedMinecart} or {@link FallingBlock}.
     */
    public static final Key<Value<BlockState>> BLOCK_STATE = Keys.key(ResourceKey.sponge("block_state"), TypeTokens.BLOCK_STATE_VALUE_TOKEN);

    /**
     * The temperature at a specific {@link ServerLocation}.
     * For the default biome temperature see {@link #BIOME_TEMPERATURE}.
     * Readonly
     */
    public static final Key<Value<Double>> BLOCK_TEMPERATURE = Keys.key(ResourceKey.sponge("block_temperature"), TypeTokens.DOUBLE_VALUE_TOKEN);

    /**
     * The type of the boat.
     */
    public static final Key<Value<BoatType>> BOAT_TYPE = Keys.key(ResourceKey.sponge("boat_type"), TypeTokens.BOAT_TYPE_VALUE_TOKEN);

    /**
     * The rotation of specific body parts of a {@link ArmorStand} or {@link Living}.
     *
     * <p>This value provides a mapping, effectively combining the data
     * referenced by {@link #HEAD_ROTATION}, {@link #CHEST_ROTATION},
     * {@link #RIGHT_ARM_ROTATION}, {@link #LEFT_ARM_ROTATION},
     * {@link #RIGHT_LEG_ROTATION}, and {@link #LEFT_LEG_ROTATION}.</p>
     */
    public static final Key<MapValue<BodyPart, Vector3d>> BODY_ROTATIONS = Keys.key(ResourceKey.sponge("body_rotations"), TypeTokens.MAP_BODY_VECTOR3D_VALUE_TOKEN);

    /**
     * The {@link BossBar} displayed to the client by a {@link Boss}.
     * Readonly but mutable?
     */
    public static final Key<Value<BossBar>> BOSS_BAR = Keys.key(ResourceKey.sponge("boss_bar"), TypeTokens.BOSS_BAR_VALUE_TOKEN);

    /**
     * The {@link BlockType}s able to be broken by an {@link ItemStack}.
     */
    public static final Key<SetValue<BlockType>> BREAKABLE_BLOCK_TYPES = Keys.key(ResourceKey.sponge("breakable_block_types"), TypeTokens.SET_BLOCK_TYPE_VALUE_TOKEN);

    /**
     * The current breeder of an {@link Animal}, usually a {@link Player}s UUID.
     */
    public static final Key<Value<UUID>> BREEDER = Keys.key(ResourceKey.sponge("breeder"), TypeTokens.UUID_VALUE_TOKEN);

    /**
     * The ticks until an {@link Animal} can breed again. Also see {@link #CAN_BREED}.
     */
    public static final Key<Value<Ticks>> BREEDING_COOLDOWN = Keys.key(ResourceKey.sponge("breeding_cooldown"), TypeTokens.TICKS_VALUE_TOKEN);

    /**
     * The burntime of an {@link ItemStack} fuel in a furnace.
     * See {@link #FUEL} for the time
     * Readonly
     */
    public static final Key<Value<Integer>> BURN_TIME = Keys.key(ResourceKey.sponge("burn_time"), TypeTokens.INTEGER_VALUE_TOKEN);

    /**
     * Whether an {@link Animal} can breed.
     * In Vanilla, animals can breed if their {@link Keys#BREEDING_COOLDOWN} is equal to 0.
     */
    public static final Key<Value<Boolean>> CAN_BREED = Keys.key(ResourceKey.sponge("can_breed"), TypeTokens.BOOLEAN_VALUE_TOKEN);

    /**
     * Whether a {@link FallingBlock} can drop as an item.
     */
    public static final Key<Value<Boolean>> CAN_DROP_AS_ITEM = Keys.key(ResourceKey.sponge("can_drop_as_item"), TypeTokens.BOOLEAN_VALUE_TOKEN);

    /**
     * Whether a {@link Humanoid} can fly.
     *
     * <p>For a {@link Player} this means they are able to toggle flight mode
     * by double-tapping the jump button.</p>
     */
    public static final Key<Value<Boolean>> CAN_FLY = Keys.key(ResourceKey.sponge("can_fly"), TypeTokens.BOOLEAN_VALUE_TOKEN);

    /**
     * Whether a {@link Living} entity may change blocks.
     * This mostly applies to {@link Enderman} or
     * {@link Creeper}s, but also to some projectiles like {@link FireballEntity}s or {@link WitherSkull}.
     */
    public static final Key<Value<Boolean>> CAN_GRIEF = Keys.key(ResourceKey.sponge("can_grief"), TypeTokens.BOOLEAN_VALUE_TOKEN);

    /**
     * The set of harvestable {@link BlockType}s with an {@link ItemStack}. {@link #EFFICIENCY}
     * Readonly
     */
    public static final Key<SetValue<BlockType>> CAN_HARVEST = Keys.key(ResourceKey.sponge("can_harvest"), TypeTokens.SET_BLOCK_TYPE_VALUE_TOKEN);

    /**
     * Whether a {@link FallingBlock} will damage an {@link Entity} it lands on.
     */
    public static final Key<Value<Boolean>> CAN_HURT_ENTITIES = Keys.key(ResourceKey.sponge("can_hurt_entities"), TypeTokens.BOOLEAN_VALUE_TOKEN);

    /**
     * Whether a {@link Raider} can join a raid.
     */
    public static final Key<Value<Boolean>> CAN_JOIN_RAID = Keys.key(ResourceKey.sponge("can_join_raid"), TypeTokens.BOOLEAN_VALUE_TOKEN);

    /**
     * Whether a {@link Boat} can move on land.
     */
    public static final Key<Value<Boolean>> CAN_MOVE_ON_LAND = Keys.key(ResourceKey.sponge("can_move_on_land"), TypeTokens.BOOLEAN_VALUE_TOKEN);

    /**
     * Whether a {@link FallingBlock} will place itself upon landing.
     */
    public static final Key<Value<Boolean>> CAN_PLACE_AS_BLOCK = Keys.key(ResourceKey.sponge("can_place_as_block"), TypeTokens.BOOLEAN_VALUE_TOKEN);

    /**
     * The current casting time of a {@link Spellcaster}.
     */
    public static final Key<Value<Integer>> CASTING_TIME = Keys.key(ResourceKey.sponge("casting_time"), TypeTokens.INTEGER_VALUE_TOKEN);

    /**
     * The type of a {@link Cat}.
     */
    public static final Key<Value<CatType>> CAT_TYPE = Keys.key(ResourceKey.sponge("cat_type"), TypeTokens.CAT_TYPE_VALUE_TOKEN);

    /**
     * Whether a {@link ServerPlayer} can will see colours sent in messages.
     */
    public static final Key<Value<Boolean>> CHAT_COLORS_ENABLED = Keys.key(ResourceKey.sponge("chat_colors_enabled"), TypeTokens.BOOLEAN_VALUE_TOKEN);

    /**
     * The types of chat a {@link ServerPlayer} can see.
     */
    public static final Key<Value<ChatVisibility>> CHAT_VISIBILITY = Keys.key(ResourceKey.sponge("chat_visibility"), TypeTokens.CHAT_VISIBILITY_VALUE_TOKEN);

    /**
     * The attachment of a {@link BlockTypes#CHEST} or {@link BlockTypes#TRAPPED_CHEST} {@link BlockState}.
     */
    public static final Key<Value<ChestAttachmentType>> CHEST_ATTACHMENT_TYPE = Keys.key(ResourceKey.sponge("chest_attachment_type"), TypeTokens.CHEST_ATTACHMENT_TYPE_VALUE_TOKEN);

    /**
     * The rotation of the {@link BodyParts#CHEST}.
     */
    public static final Key<Value<Vector3d>> CHEST_ROTATION = Keys.key(ResourceKey.sponge("chest_rotation"), TypeTokens.VECTOR_3D_VALUE_TOKEN);

    /**
     * The {@link Color} of an {@link ItemStack}
     * <p>
     *     e.g. {@link ItemTypes#LEATHER_CHESTPLATE} or {@link ItemTypes#POTION} custom color
     * </p>
     * or an {@link AreaEffectCloud}.
     */
    public static final Key<Value<Color>> COLOR = Keys.key(ResourceKey.sponge("color"), TypeTokens.COLOR_VALUE_TOKEN);

    /**
     * A command stored in a {@link CommandBlock} or {@link CommandBlockMinecart}.
     */
    public static final Key<Value<String>> COMMAND = Keys.key(ResourceKey.sponge("command"), TypeTokens.STRING_VALUE_TOKEN);

    /**
     * The {@link ComparatorMode} of a {@link BlockTypes#COMPARATOR} {@link BlockState}.
     */
    public static final Key<Value<ComparatorMode>> COMPARATOR_MODE = Keys.key(ResourceKey.sponge("comparator_mode"), TypeTokens.COMPARATOR_MODE_VALUE_TOKEN);

    /**
     * The connected directions of a {@link BlockState}.
     * <p>
     *     e.g. {@link BlockTypes#GLASS_PANE}, {@link BlockTypes#IRON_BARS}, {@link BlockTypes#CHEST},
     * </p>
     */
    public static final Key<SetValue<Direction>> CONNECTED_DIRECTIONS = Keys.key(ResourceKey.sponge("connected_directions"), TypeTokens.SET_DIRECTION_VALUE_TOKEN);

    /**
     * The container {@link ItemType} of an {@link ItemStack}.
     * e.g. {@link ItemTypes#BUCKET} for a {@link ItemTypes#WATER_BUCKET} stack.
     * Readonly
     */
    public static final Key<Value<ItemType>> CONTAINER_ITEM = Keys.key(ResourceKey.sponge("container_item"), TypeTokens.ITEM_TYPE_VALUE_TOKEN);

    /**
     * The amount of ticks a {@link Hopper} has to wait before transferring the next item. (in Vanilla this is 8 ticks)
     * or
     * The amount of ticks a {@link EndGateway} has to wait for the next teleportation.
     */
    public static final Key<Value<Ticks>> COOLDOWN = Keys.key(ResourceKey.sponge("cooldown"), TypeTokens.TICKS_VALUE_TOKEN);

    /**
     * The creator, usually of an {@link Entity}. It is up to the implementation to define.
     */
    public static final Key<Value<UUID>> CREATOR = Keys.key(ResourceKey.sponge("creator"), TypeTokens.UUID_VALUE_TOKEN);

    /**
     * The current {@link SpellType} a {@link Spellcaster} is casting.
     */
    public static final Key<Value<SpellType>> CURRENT_SPELL = Keys.key(ResourceKey.sponge("current_spell"), TypeTokens.SPELL_TYPE_VALUE_TOKEN);

    /**
     * The damage dealt towards entities of a specific {@link EntityType} by a {@link DamagingProjectile}.
     *
     * <p>Note that in events, the damage defined for the provided
     * {@link EntityType} will take priority over the "default" damage as
     * defined from {@link DamagingProjectile#attackDamage()}.</p>
     *
     * <p>Types not present in this mapping will be
     * dealt damage to according to {@link #ATTACK_DAMAGE}.</p>
     */
    public static final Key<MapValue<EntityType<?>, Double>> CUSTOM_ATTACK_DAMAGE = Keys.key(ResourceKey.sponge("custom_attack_damage"), TypeTokens.MAP_ENTITY_TYPE_DOUBLE_VALUE_TOKEN);

    /**
     * The resource pack model index of an {@link ItemStack}.
     *
     * <p>Resource packs can use the same index in their files to replace the
     * item model of an ItemStack.</p>
     */
    public static final Key<Value<Integer>> CUSTOM_MODEL_DATA = Keys.key(ResourceKey.sponge("custom_model_data"), TypeTokens.INTEGER_VALUE_TOKEN);

    /**
     * The custom name of an {@link Entity}.
     */
    public static final Key<Value<Component>> CUSTOM_NAME = Keys.key(ResourceKey.sponge("custom_name"), TypeTokens.COMPONENT_VALUE_TOKEN);

    /**
     * The damage absorbed by an armor {@link ItemStack}.
     * Readonly
     */
    public static final Key<Value<Double>> DAMAGE_ABSORPTION = Keys.key(ResourceKey.sponge("damage_absorption"), TypeTokens.DOUBLE_VALUE_TOKEN);

    /**
     * How much damage a {@link FallingBlock} deals to {@link Living} entities
     * it hits per block fallen.
     *
     * <p>This damage is capped by {@link #MAX_FALL_DAMAGE}.</p>
     */
    public static final Key<Value<Double>> DAMAGE_PER_BLOCK = Keys.key(ResourceKey.sponge("damage_per_block"), TypeTokens.DOUBLE_VALUE_TOKEN);

    /**
     * The distance at which a {@link BlockState} will decay.
     * This usually applies to leaves, for example {@link BlockTypes#OAK_LEAVES}.
     */
    public static final Key<Value<Integer>> DECAY_DISTANCE = Keys.key(ResourceKey.sponge("decay_distance"), TypeTokens.INTEGER_VALUE_TOKEN);

    /**
     * The modifier to {@link Keys#VELOCITY} of a {@link Minecart} while derailed.
     */
    public static final Key<Value<Vector3d>> DERAILED_VELOCITY_MODIFIER = Keys.key(ResourceKey.sponge("derailed_velocity_modifier"), TypeTokens.VECTOR_3D_VALUE_TOKEN);

    /**
     * The despawn delay (in ticks) of a {@link Item}, {@link Endermite}, {@link WeatherType} {@link TraderLlama} or {@link EyeOfEnder}.
     */
    public static final Key<Value<Ticks>> DESPAWN_DELAY = Keys.key(ResourceKey.sponge("despawn_delay"), TypeTokens.TICKS_VALUE_TOKEN);

    /**
     * The destroy speed of a {@link BlockState}s {@link BlockType}.
     *
     * <p>This value is read-only.</p>
     */
    public static final Key<Value<Double>> DESTROY_SPEED = Keys.key(ResourceKey.sponge("destroy_speed"), TypeTokens.DOUBLE_VALUE_TOKEN);

    /**
     * The detonator of a {@link PrimedTNT}.
     */
    public static final Key<Value<Living>> DETONATOR = Keys.key(ResourceKey.sponge("detonator"), TypeTokens.LIVING_VALUE_TOKEN);

    /**
     * The {@link Direction} a {@link BlockState}, {@link Hanging}, or {@link Shulker} is facing or the
     * heading of a {@link ShulkerBullet}.
     */
    public static final Key<Value<Direction>> DIRECTION = Keys.key(ResourceKey.sponge("direction"), TypeTokens.DIRECTION_VALUE_TOKEN);

    /**
     * The display name of an {@link Entity}, {@link ItemStack} or {@link BlockEntity}.
     *
     * <p>On an {@link Entity}, this represents a combination of {@link Keys#CUSTOM_NAME} (if set), scoreboard info, and any click data. As such
     * this is readonly.</p>
     */
    public static final Key<Value<Component>> DISPLAY_NAME = Keys.key(ResourceKey.sponge("display_name"), TypeTokens.COMPONENT_VALUE_TOKEN);

    /**
     * The dominant {@link HandPreference} of an {@link Agent} entity.
     *
     * <p><em>NOTE:</em> For {@link Player}s is this key read-only, the
     * {@link HandPreference} of a player can not be changed server-side.</p>
     */
    public static final Key<Value<HandPreference>> DOMINANT_HAND = Keys.key(ResourceKey.sponge("dominant_hand"), TypeTokens.HAND_PREFERENCE_VALUE_TOKEN);

    /**
     * The {@link DoorHinge} of a door {@link BlockState}.
     */
    public static final Key<Value<DoorHinge>> DOOR_HINGE = Keys.key(ResourceKey.sponge("door_hinge"), TypeTokens.DOOR_HINGE_VALUE_TOKEN);

    /**
     * Whether exact teleport location should be used with a {@link EndGateway}.
     */
    public static final Key<Value<Boolean>> DO_EXACT_TELEPORT = Keys.key(ResourceKey.sponge("do_exact_teleport"), TypeTokens.BOOLEAN_VALUE_TOKEN);

    /**
     * The remaining duration (in ticks) of an {@link AreaEffectCloud}.
     */
    public static final Key<Value<Ticks>> DURATION = Keys.key(ResourceKey.sponge("duration"), TypeTokens.TICKS_VALUE_TOKEN);

    /**
     * The amount of ticks the duration of an {@link AreaEffectCloud}
     * is increased or reduced when it applies its effect.
     */
    public static final Key<Value<Ticks>> DURATION_ON_USE = Keys.key(ResourceKey.sponge("duration_on_use"), TypeTokens.TICKS_VALUE_TOKEN);

    /**
     * The color of a dyeable {@link BlockState}, {@link ItemStack} or entity like {@link Cat}s.
     * or
     * The base {@link DyeColor} of a {@link Banner} or {@link TropicalFish}.
     */
    public static final Key<Value<DyeColor>> DYE_COLOR = Keys.key(ResourceKey.sponge("dye_color"), TypeTokens.DYE_COLOR_VALUE_TOKEN);

    /**
     * The time a {@link Panda} has been eating (in ticks)
     */
    public static final Key<Value<Ticks>> EATING_TIME = Keys.key(ResourceKey.sponge("eating_time"), TypeTokens.TICKS_VALUE_TOKEN);

    /**
     * The efficiency of an {@link ItemStack} tool. Affects mining speed of supported materials. {@link #CAN_HARVEST}
     * Readonly
     */
    public static final Key<Value<Double>> EFFICIENCY = Keys.key(ResourceKey.sponge("efficiency"), TypeTokens.DOUBLE_VALUE_TOKEN);

    /**
     * The time (in ticks) until a {@link Chicken} lays an {@link ItemTypes#EGG}.
     *
     * <p>
     *     Vanilla will calculate the egg timer by taking a random value between
     *     0 (inclusive) and 6000 (exclusive) and then add that by another 6000.
     *     This unit ends up being in ticks. Once the chicken lays the egg, this
     *     calculation is ran again.
     * </p>
     */
    public static final Key<Value<Ticks>> EGG_TIME = Keys.key(ResourceKey.sponge("egg_time"), TypeTokens.TICKS_VALUE_TOKEN);

    /**
     * The age (in ticks) of an {@link EndGateway}
     */
    public static final Key<Value<Ticks>> END_GATEWAY_AGE = Keys.key(ResourceKey.sponge("end_gateway_age"), TypeTokens.TICKS_VALUE_TOKEN);

    /**
     * The {@link EquipmentType} that the target inventory supports. This usually applies to {@link EquipmentSlot}s.
     * or
     * The {@link EquipmentType} of an {@link ItemStack}
     * Readonly
     */
    public static final Key<Value<EquipmentType>> EQUIPMENT_TYPE = Keys.key(ResourceKey.sponge("equipment_type"), TypeTokens.EQUIPMENT_TYPE_VALUE_TOKEN);

    /**
     * The current level of exhaustion of a {@link Humanoid}.
     *
     * <p>When the exhaustion level reaches 0, saturation is usually diminished
     * such that saturation is decreased and then exhaustion is reset to the
     * maximum. This type of effect occurs over time and can be modified by
     * movements and actions performed by the {@link Humanoid}.</p>
     */
    public static final Key<Value<Double>> EXHAUSTION = Keys.key(ResourceKey.sponge("exhaustion"), TypeTokens.DOUBLE_VALUE_TOKEN);

    /**
     * The amount of experience a {@link Player} has or an {@link ExperienceOrb} contains.
     */
    public static final Key<Value<Integer>> EXPERIENCE = Keys.key(ResourceKey.sponge("experience"), TypeTokens.INTEGER_VALUE_TOKEN);

    /**
     * The total experience a {@link Player} requires to advance from his current level to the next one.
     * Readonly
     */
    public static final Key<Value<Integer>> EXPERIENCE_FROM_START_OF_LEVEL = Keys.key(ResourceKey.sponge("experience_from_start_of_level"), TypeTokens.INTEGER_VALUE_TOKEN);

    /**
     * The current level a {@link Player} has.
     */
    public static final Key<Value<Integer>> EXPERIENCE_LEVEL = Keys.key(ResourceKey.sponge("experience_level"), TypeTokens.INTEGER_VALUE_TOKEN);

    /**
     * The amount of experience a {@link Player} has collected towards the next level.
     */
    public static final Key<Value<Integer>> EXPERIENCE_SINCE_LEVEL = Keys.key(ResourceKey.sponge("experience_since_level"), TypeTokens.INTEGER_VALUE_TOKEN);

    /**
     * The radius of the {@link Explosion} to be created by detonating an {@link Explosive}.
     *
     * <p>May be absent if the explosion radius is unknown because it is either
     * determined randomly at the time of the explosion or computed from the
     * context in which the {@link Explosive} explodes.</p>
     */
    public static final Key<Value<Integer>> EXPLOSION_RADIUS = Keys.key(ResourceKey.sponge("explosion_radius"), TypeTokens.INTEGER_VALUE_TOKEN);

    /**
     * The eye height of an {@link Entity}.
     * Readonly
     */
    public static final Key<Value<Double>> EYE_HEIGHT = Keys.key(ResourceKey.sponge("eye_height"), TypeTokens.DOUBLE_VALUE_TOKEN);

    /**
     * The eye position of an {@link Entity}.
     * Readonly
     */
    public static final Key<Value<Vector3d>> EYE_POSITION = Keys.key(ResourceKey.sponge("eye_position"), TypeTokens.VECTOR_3D_VALUE_TOKEN);

    /**
     * The distance an {@link Entity} has fallen.
     */
    public static final Key<Value<Double>> FALL_DISTANCE = Keys.key(ResourceKey.sponge("fall_distance"), TypeTokens.DOUBLE_VALUE_TOKEN);

    /**
     * The amount of ticks a {@link FallingBlock} has been falling for.
     */
    public static final Key<Value<Ticks>> FALL_TIME = Keys.key(ResourceKey.sponge("fall_time"), TypeTokens.TICKS_VALUE_TOKEN);

    /**
     * The {@link FireworkEffect}s of a
     * {@link ItemTypes#FIREWORK_STAR}, {@link ItemTypes#FIREWORK_ROCKET} {@link ItemStack} or a
     * {@link FireworkRocket}.
     */
    public static final Key<ListValue<FireworkEffect>> FIREWORK_EFFECTS = Keys.key(ResourceKey.sponge("firework_effects"), TypeTokens.LIST_FIREWORK_EFFECT_VALUE_TOKEN);

    /**
     * The flight duration of a {@link FireworkRocket}
     *
     * <p>The duration is tiered and will stay partially random. A rocket will
     * fly for roughly {@code modifier * 10 + (random number from 0 to 13)}
     * ticks in Vanilla Minecraft.</p>
     */
    public static final Key<Value<Ticks>> FIREWORK_FLIGHT_MODIFIER = Keys.key(ResourceKey.sponge("firework_flight_modifier"), TypeTokens.TICKS_VALUE_TOKEN);

    public static final Key<Value<FireworkShape>> FIREWORK_SHAPE = Keys.key(ResourceKey.sponge("firework_shape"), TypeTokens.FIREWORK_SHAPE_VALUE_TOKEN);

    /**
     * The delay in ticks until the {@link Entity} will be damaged by the fire.
     */
    public static final Key<Value<Ticks>> FIRE_DAMAGE_DELAY = Keys.key(ResourceKey.sponge("fire_damage_delay"), TypeTokens.TICKS_VALUE_TOKEN);

    /**
     * The amount of ticks an {@link Entity} is still burning.
     */
    public static final Key<Value<Ticks>> FIRE_TICKS = Keys.key(ResourceKey.sponge("fire_ticks"), TypeTokens.TICKS_VALUE_TOKEN);

    /**
     * The time a {@link User} first joined on the Server.
     */
    public static final Key<Value<Instant>> FIRST_DATE_JOINED = Keys.key(ResourceKey.sponge("first_date_joined"), TypeTokens.INSTANT_VALUE_TOKEN);

    /**
     * A {@link Fox fox's} first trusted {@link UUID}, usually a {@link Player}.
     */
    public static final Key<Value<UUID>> FIRST_TRUSTED = Keys.key(ResourceKey.sponge("first_trusted"), TypeTokens.UUID_VALUE_TOKEN);

    /**
     * The {@link FluidStackSnapshot} contained within an item container.
     * Item containers may include buckets and other mod added items.
     * See {@link #CONTAINER_ITEM}
     */
    public static final Key<Value<FluidStackSnapshot>> FLUID_ITEM_STACK = Keys.key(ResourceKey.sponge("fluid_item_stack"), TypeTokens.FLUID_STACK_SNAPSHOT_VALUE_TOKEN);

    /**
     * The fluid level of a liquid {@link BlockState}.
     */
    public static final Key<Value<Integer>> FLUID_LEVEL = Keys.key(ResourceKey.sponge("fluid_level"), TypeTokens.INTEGER_VALUE_TOKEN);

    /**
     * The directional tank information.
     * TODO dataholder? cauldron blockstate? modded?
     */
    public static final Key<MapValue<Direction, List<FluidStackSnapshot>>> FLUID_TANK_CONTENTS = Keys.key(ResourceKey.sponge("fluid_tank_contents"), TypeTokens.MAP_DIRECTION_FLUID_STACK_SNAPSHOT_VALUE_TOKEN);

    /**
     * The speed at which an {@link Player} flies.
     */
    public static final Key<Value<Double>> FLYING_SPEED = Keys.key(ResourceKey.sponge("flying_speed"), TypeTokens.DOUBLE_VALUE_TOKEN);

    /**
     * The food level of a {@link Humanoid}.
     *
     * <p>For a {@link Humanoid}, food level has health effects, depending on game difficulty and
     * hunger levels. If the food level is high enough, the humanoid may heal. If the food level is at 0,
     * the humanoid may starve.</p>
     */
    public static final Key<Value<Integer>> FOOD_LEVEL = Keys.key(ResourceKey.sponge("food_level"), TypeTokens.INTEGER_VALUE_TOKEN);

    /**
     * The type of a {@link Fox}.
     */
    public static final Key<Value<FoxType>> FOX_TYPE = Keys.key(ResourceKey.sponge("fox_type"), TypeTokens.FOX_TYPE_VALUE_TOKEN);

    /**
     * Represents the {@link Key} for the amount of fuel left in a {@link BrewingStand} or {@link FurnaceBlockEntity} or {@link FurnaceMinecart}
     *
     * <p>One {@link ItemTypes#BLAZE_POWDER} adds 20 fuel to the brewing stand.</p>
     * <p>The fuel value corresponds with the number of batches of potions that can be brewed.</p>
     *
     * <p>See {@link #BURN_TIME} for the burn time added by a fuel {@link ItemStack} to a furnace</p>
     */
    public static final Key<Value<Integer>> FUEL = Keys.key(ResourceKey.sponge("fuel"), TypeTokens.INTEGER_VALUE_TOKEN);

    /**
     * The time (in ticks) a {@link FusedExplosive}'s fuse will burn before the explosion.
     */
    public static final Key<Value<Ticks>> FUSE_DURATION = Keys.key(ResourceKey.sponge("fuse_duration"), TypeTokens.TICKS_VALUE_TOKEN);

    /**
     * The {@link GameMode} a {@link Humanoid} has.
     */
    public static final Key<Value<GameMode>> GAME_MODE = Keys.key(ResourceKey.sponge("game_mode"), TypeTokens.GAME_MODE_VALUE_TOKEN);

    /**
     * The player represented by a {@link BlockTypes#PLAYER_HEAD} (and {@link BlockTypes#PLAYER_WALL_HEAD})
     * {@link BlockState} or a {@link ItemTypes#PLAYER_HEAD} {@link ItemStack}.
     *
     * <p>The offered game profile will be set exactly, unlike in vanilla where the game profile will
     * be resolved automatically for properties (including textures). You can obtain a game profile with
     * properties using {@link org.spongepowered.api.profile.GameProfileManager#getProfile}.</p>
     */
    public static final Key<Value<GameProfile>> GAME_PROFILE = Keys.key(ResourceKey.sponge("game_profile"), TypeTokens.GAME_PROFILE_VALUE_TOKEN);

    /**
     * The generation of a {@link ItemTypes#WRITTEN_BOOK} {@link ItemStack}.
     * Depending on the book's generation it may be impossible to copy it.
     */
    public static final Key<Value<Integer>> GENERATION = Keys.key(ResourceKey.sponge("generation"), TypeTokens.INTEGER_VALUE_TOKEN);

    /**
     * The "growth stage" state of a {@link BlockState}.
     * e.g. {@link BlockTypes#CACTUS} or {@link BlockTypes#WHEAT} etc.
     */
    public static final Key<Value<Integer>> GROWTH_STAGE = Keys.key(ResourceKey.sponge("growth_stage"), TypeTokens.INTEGER_VALUE_TOKEN);

    /**
     * Whether an {@link ArmorStand}'s arms are visible.
     */
    public static final Key<Value<Boolean>> HAS_ARMS = Keys.key(ResourceKey.sponge("has_arms"), TypeTokens.BOOLEAN_VALUE_TOKEN);

    /**
     * Whether an {@link ArmorStand} has a visible base plate.
     */
    public static final Key<Value<Boolean>> HAS_BASE_PLATE = Keys.key(ResourceKey.sponge("has_base_plate"), TypeTokens.BOOLEAN_VALUE_TOKEN);

    /**
     * Whether a {@link PackHorse} has a chest.
     */
    public static final Key<Value<Boolean>> HAS_CHEST = Keys.key(ResourceKey.sponge("has_chest"), TypeTokens.BOOLEAN_VALUE_TOKEN);

    /**
     *Whether a {@link Turtle} currently has an egg.
     */
    public static final Key<Value<Boolean>> HAS_EGG = Keys.key(ResourceKey.sponge("has_egg"), TypeTokens.BOOLEAN_VALUE_TOKEN);

    /**
     * Whether a {@link Dolphin} has a fish.
     * <p>
     *     Dolphins will navigate to a treasure (if a structure that provides one is nearby)
     *     if they have been given a fish.
     * </p>
     */
    public static final Key<Value<Boolean>> HAS_FISH = Keys.key(ResourceKey.sponge("has_fish"), TypeTokens.BOOLEAN_VALUE_TOKEN);

    /**
     * Whether an {@link ArmorStand} is a "marker" stand.
     *
     * <p>If {@code true}, the armor stand's bounding box is near
     * impossible to see, and the armor stand can no longer be
     * interacted with.</p>
     */
    public static final Key<Value<Boolean>> HAS_MARKER = Keys.key(ResourceKey.sponge("has_marker"), TypeTokens.BOOLEAN_VALUE_TOKEN);

    /**
     * Whether a giant mushroom {@link BlockState} has pores on the {@link Direction#DOWN} direction. See {@link #PORES}.
     */
    public static final Key<Value<Boolean>> HAS_PORES_DOWN = Keys.key(ResourceKey.sponge("has_pores_down"), TypeTokens.BOOLEAN_VALUE_TOKEN);

    /**
     * Whether a giant mushroom {@link BlockState} has pores on the {@link Direction#EAST} direction. See {@link #PORES}.
     */
    public static final Key<Value<Boolean>> HAS_PORES_EAST = Keys.key(ResourceKey.sponge("has_pores_east"), TypeTokens.BOOLEAN_VALUE_TOKEN);

    /**
     * Whether a giant mushroom {@link BlockState} has pores on the {@link Direction#NORTH} direction. See {@link #PORES}.
     */
    public static final Key<Value<Boolean>> HAS_PORES_NORTH = Keys.key(ResourceKey.sponge("has_pores_north"), TypeTokens.BOOLEAN_VALUE_TOKEN);

    /**
     * Whether a giant mushroom {@link BlockState} has pores on the {@link Direction#SOUTH} direction. See {@link #PORES}.
     */
    public static final Key<Value<Boolean>> HAS_PORES_SOUTH = Keys.key(ResourceKey.sponge("has_pores_south"), TypeTokens.BOOLEAN_VALUE_TOKEN);

    /**
     * Whether a giant mushroom {@link BlockState} has pores on the {@link Direction#UP} direction. See {@link #PORES}.
     */
    public static final Key<Value<Boolean>> HAS_PORES_UP = Keys.key(ResourceKey.sponge("has_pores_up"), TypeTokens.BOOLEAN_VALUE_TOKEN);

    /**
     * Whether a giant mushroom {@link BlockState} has pores on the {@link Direction#WEST} direction. See {@link #PORES}.
     */
    public static final Key<Value<Boolean>> HAS_PORES_WEST = Keys.key(ResourceKey.sponge("has_pores_west"), TypeTokens.BOOLEAN_VALUE_TOKEN);

    /**
     * Whether a server player has viewed the credits.
     *
     * <p>The credits are displayed the first time a player returns to the overworld safely using an end portal.</p>
     */
    public static final Key<Value<Boolean>> HAS_VIEWED_CREDITS = Keys.key(ResourceKey.sponge("has_viewed_credits"), TypeTokens.BOOLEAN_VALUE_TOKEN);

    /**
     * The rotation of a {@link Living}'s or {@link ArmorStand}'s head.
     *
     * <p>The format of the rotation is represented by:</p>
     *
     * <ul><li>{@code x -&gt; pitch</code></li><li> <code>y -&gt; yaw</code></li><li><code>z -&gt; roll
     * }</li></ul>
     *
     * <p>Note that the pitch will be the same x value returned by
     * {@link Entity#getRotation()} and Minecraft does not currently support
     * head roll so the z value will always be zero.</p>
     */
    public static final Key<Value<Vector3d>> HEAD_ROTATION = Keys.key(ResourceKey.sponge("head_rotation"), TypeTokens.VECTOR_3D_VALUE_TOKEN);

    /**
     * The {@link EndCrystal} currently healing an {@link EnderDragon}.
     */
    public static final Key<Value<EndCrystal>> HEALING_CRYSTAL = Keys.key(ResourceKey.sponge("healing_crystal"), TypeTokens.END_CRYSTAL_VALUE_TOKEN);

    /**
     * A {@link Living}'s or {@link EndCrystal}'s current health.
     *
     * <p>The range of the health depends on the object on which this
     * method is defined. For {@link Player Players} in Minecraft, the nominal range is
     * between 0 and 20, inclusive, but the range can be adjusted.</p>
     *
     * <p>Convention dictates that health does not fall below 0 but this
     * convention may be broken.</p>
     */
    public static final Key<Value<Double>> HEALTH = Keys.key(ResourceKey.sponge("health"), TypeTokens.DOUBLE_VALUE_TOKEN);

    /**
     * The value a {@link ServerPlayer}s max-health (excluding absorption) in the GUI will scale to.
     * <p>Two health is equal to one heart displayed.</p>
     * <p>With scaling is disabled health automatically scales to {@link #MAX_HEALTH}</p>
     */
    public static final Key<Value<Double>> HEALTH_SCALE = Keys.key(ResourceKey.sponge("health_scale"), TypeTokens.DOUBLE_VALUE_TOKEN);

    /**
     * The height of the physical form of an {@link Entity}.
     *
     * <p>Together with {@link #BASE_SIZE} and {@link #SCALE} this defines the size of an
     * {@link Entity}.</p>
     * Readonly
     */
    public static final Key<Value<Double>> HEIGHT = Keys.key(ResourceKey.sponge("height"), TypeTokens.DOUBLE_VALUE_TOKEN);

    /**
     * The {@link ItemType} a {@link BlockState} represents.
     * Readonly
     */
    public static final Key<Value<ItemType>> HELD_ITEM = Keys.key(ResourceKey.sponge("held_item"), TypeTokens.ITEM_TYPE_VALUE_TOKEN);

    /**
     * The hidden {@link PandaGene gene} of a {@link Panda}.
     */
    public static final Key<Value<PandaGene>> HIDDEN_GENE = Keys.key(ResourceKey.sponge("hidden_gene"), TypeTokens.PANDA_GENE_VALUE_TOKEN);

    /**
     * Whether the attributes of an {@link ItemStack} are hidden.
     */
    public static final Key<Value<Boolean>> HIDE_ATTRIBUTES = Keys.key(ResourceKey.sponge("hide_attributes"), TypeTokens.BOOLEAN_VALUE_TOKEN);

    /**
     * Whether the {@link #BREAKABLE_BLOCK_TYPES} of an {@link ItemStack} are hidden.
     */
    public static final Key<Value<Boolean>> HIDE_CAN_DESTROY = Keys.key(ResourceKey.sponge("hide_can_destroy"), TypeTokens.BOOLEAN_VALUE_TOKEN);

    /**
     * Whether the {@link #PLACEABLE_BLOCK_TYPES} of an {@link ItemStack} are hidden.
     */
    public static final Key<Value<Boolean>> HIDE_CAN_PLACE = Keys.key(ResourceKey.sponge("hide_can_place"), TypeTokens.BOOLEAN_VALUE_TOKEN);

    /**
     * Whether the {@link #APPLIED_ENCHANTMENTS} of an {@link ItemStack} are hidden.
     */
    public static final Key<Value<Boolean>> HIDE_ENCHANTMENTS = Keys.key(ResourceKey.sponge("hide_enchantments"), TypeTokens.BOOLEAN_VALUE_TOKEN);

    /**
     * Whether miscellaneous values of an {@link ItemStack} are hidden.
     * e.g. potion effects or shield pattern info
     */
    public static final Key<Value<Boolean>> HIDE_MISCELLANEOUS = Keys.key(ResourceKey.sponge("hide_miscellaneous"), TypeTokens.BOOLEAN_VALUE_TOKEN);

    /**
     * Whether {@link #IS_UNBREAKABLE} state of an {@link ItemStack} is hidden.
     */
    public static final Key<Value<Boolean>> HIDE_UNBREAKABLE = Keys.key(ResourceKey.sponge("hide_unbreakable"), TypeTokens.BOOLEAN_VALUE_TOKEN);

    /**
     * The {@link Vector3i position} where a {@link Turtle} lays {@link BlockTypes#TURTLE_EGG eggs}.
     */
    public static final Key<Value<Vector3i>> HOME_POSITION = Keys.key(ResourceKey.sponge("home_position"), TypeTokens.VECTOR_3I_VALUE_TOKEN);

    /**
     * The {@link HorseColor} of a {@link Horse}.
     */
    public static final Key<Value<HorseColor>> HORSE_COLOR = Keys.key(ResourceKey.sponge("horse_color"), TypeTokens.HORSE_COLOR_VALUE_TOKEN);

    /**
     * The {@link HorseStyle} of a {@link Horse}.
     */
    public static final Key<Value<HorseStyle>> HORSE_STYLE = Keys.key(ResourceKey.sponge("horse_style"), TypeTokens.HORSE_STYLE_VALUE_TOKEN);

    /**
     * Whether an {@link Item} will not despawn for an infinite time.
     */
    public static final Key<Value<Boolean>> INFINITE_DESPAWN_DELAY = Keys.key(ResourceKey.sponge("infinite_despawn_delay"), TypeTokens.BOOLEAN_VALUE_TOKEN);

    /**
     * Whether an {@link Item} has an infinite pickup delay.
     */
    public static final Key<Value<Boolean>> INFINITE_PICKUP_DELAY = Keys.key(ResourceKey.sponge("infinite_pickup_delay"), TypeTokens.BOOLEAN_VALUE_TOKEN);

    /**
     * The {@link InstrumentType} of a {@link BlockTypes#NOTE_BLOCK} {@link BlockState}.
     */
    public static final Key<Value<InstrumentType>> INSTRUMENT_TYPE = Keys.key(ResourceKey.sponge("instrument_type"), TypeTokens.INSTRUMENT_TYPE_VALUE_TOKEN);

    /**
     * Whether a {@link BlockTypes#DAYLIGHT_DETECTOR} {@link BlockState} is inverted.
     */
    public static final Key<Value<Boolean>> INVERTED = Keys.key(ResourceKey.sponge("inverted"), TypeTokens.BOOLEAN_VALUE_TOKEN);

    /**
     * The amount of ticks an {@link Entity} will remain invulnerable for.
     */
    public static final Key<Value<Ticks>> INVULNERABILITY_TICKS = Keys.key(ResourceKey.sponge("invulnerability_ticks"), TypeTokens.TICKS_VALUE_TOKEN);

    /**
     * Whether an {@link Entity} is invulnerable.
     *
     * <p>This does not protect from the void, players in creative mode,
     * and manual killing like the /kill command.</p>
     */
    public static final Key<Value<Boolean>> INVULNERABLE = Keys.key(ResourceKey.sponge("invulnerable"), TypeTokens.BOOLEAN_VALUE_TOKEN);

    /**
     * Whether a fence gate {@link BlockState} is in a wall.
     */
    public static final Key<Value<Boolean>> IN_WALL = Keys.key(ResourceKey.sponge("in_wall"), TypeTokens.BOOLEAN_VALUE_TOKEN);

    /**
     * Whether an {@link Ageable} is considered an adult.
     */
    public static final Key<Value<Boolean>> IS_ADULT = Keys.key(ResourceKey.sponge("is_adult"), TypeTokens.BOOLEAN_VALUE_TOKEN);

    /**
     * Whether a {@link Blaze} is currently burning.
     *
     * <p>Unlike {@link Keys#FIRE_TICKS}, the burning effect will not damage
     * the burning entity.</p>
     */
    public static final Key<Value<Boolean>> IS_AFLAME = Keys.key(ResourceKey.sponge("is_aflame"), TypeTokens.BOOLEAN_VALUE_TOKEN);

    /**
     * Whether an {@link Agent}s AI is enabled.
     */
    public static final Key<Value<Boolean>> IS_AI_ENABLED = Keys.key(ResourceKey.sponge("is_ai_enabled"), TypeTokens.BOOLEAN_VALUE_TOKEN);

    /**
     * Whether an entity is currently aggressive.
     * e.g. {@link Wolf wolves} or {@link ZombifiedPiglin}
     */
    public static final Key<Value<Boolean>> IS_ANGRY = Keys.key(ResourceKey.sponge("is_angry"), TypeTokens.BOOLEAN_VALUE_TOKEN);

    /**
     * Whether a {@link BlockState} is "attached" to another block.
     */
    public static final Key<Value<Boolean>> IS_ATTACHED = Keys.key(ResourceKey.sponge("is_attached"), TypeTokens.BOOLEAN_VALUE_TOKEN);

    /**
     * Whether an entity is begging for food.
     * e.g. {@link Cat cats} or tamed {@link Wolf wolves}
     */
    public static final Key<Value<Boolean>> IS_BEGGING_FOR_FOOD = Keys.key(ResourceKey.sponge("is_begging_for_food"), TypeTokens.BOOLEAN_VALUE_TOKEN);

    /**
     * Whether {@link Raider}s are currently celebrating.
     */
    public static final Key<Value<Boolean>> IS_CELEBRATING = Keys.key(ResourceKey.sponge("is_celebrating"), TypeTokens.BOOLEAN_VALUE_TOKEN);

    /**
     * Whether a {@link Creeper} is charged.
     */
    public static final Key<Value<Boolean>> IS_CHARGED = Keys.key(ResourceKey.sponge("is_charged"), TypeTokens.BOOLEAN_VALUE_TOKEN);

    /**
     * Whether a {@link Pillager} is charging it's crossbow.
     */
    public static final Key<Value<Boolean>> IS_CHARGING_CROSSBOW = Keys.key(ResourceKey.sponge("is_charging_crossbow"), TypeTokens.BOOLEAN_VALUE_TOKEN);

    /**
     * Whether a {@link Spider} is currently climbing.
     */
    public static final Key<Value<Boolean>> IS_CLIMBING = Keys.key(ResourceKey.sponge("is_climbing"), TypeTokens.BOOLEAN_VALUE_TOKEN);

    /**
     * Whether a {@link BlockState} is connected to the {@link Direction#EAST}.
     * Also see {@link #CONNECTED_DIRECTIONS}.
     */
    public static final Key<Value<Boolean>> IS_CONNECTED_EAST = Keys.key(ResourceKey.sponge("is_connected_east"), TypeTokens.BOOLEAN_VALUE_TOKEN);

    /**
     * Whether a {@link BlockState} is connected to the {@link Direction#NORTH}.
     * Also see {@link #CONNECTED_DIRECTIONS}.
     */
    public static final Key<Value<Boolean>> IS_CONNECTED_NORTH = Keys.key(ResourceKey.sponge("is_connected_north"), TypeTokens.BOOLEAN_VALUE_TOKEN);

    /**
     * Whether a {@link BlockState} is connected to the {@link Direction#SOUTH}.
     * Also see {@link #CONNECTED_DIRECTIONS}.
     */
    public static final Key<Value<Boolean>> IS_CONNECTED_SOUTH = Keys.key(ResourceKey.sponge("is_connected_south"), TypeTokens.BOOLEAN_VALUE_TOKEN);

    /**
     * Whether a {@link BlockState} is connected to the {@link Direction#UP}.
     * Also see {@link #CONNECTED_DIRECTIONS}.
     */
    public static final Key<Value<Boolean>> IS_CONNECTED_UP = Keys.key(ResourceKey.sponge("is_connected_up"), TypeTokens.BOOLEAN_VALUE_TOKEN);

    /**
     * Whether a {@link BlockState} is connected to the {@link Direction#WEST}.
     * Also see {@link #CONNECTED_DIRECTIONS}.
     */
    public static final Key<Value<Boolean>> IS_CONNECTED_WEST = Keys.key(ResourceKey.sponge("is_connected_west"), TypeTokens.BOOLEAN_VALUE_TOKEN);

    /**
     * Whether an {@link Arrow} will cause a critical hit.
     */
    public static final Key<Value<Boolean>> IS_CRITICAL_HIT = Keys.key(ResourceKey.sponge("is_critical_hit"), TypeTokens.BOOLEAN_VALUE_TOKEN);

    /**
     * Whether a {@link Fox} is currently crouching.
     */
    public static final Key<Value<Boolean>> IS_CROUCHING = Keys.key(ResourceKey.sponge("is_crouching"), TypeTokens.BOOLEAN_VALUE_TOKEN);

    /**
     * Whether a custom name is visible on an {@link Entity}.
     */
    public static final Key<Value<Boolean>> IS_CUSTOM_NAME_VISIBLE = Keys.key(ResourceKey.sponge("is_custom_name_visible"), TypeTokens.BOOLEAN_VALUE_TOKEN);

    /**
     * Whether a {@link Fox} is currently defending.
     */
    public static final Key<Value<Boolean>> IS_DEFENDING = Keys.key(ResourceKey.sponge("is_defending"), TypeTokens.BOOLEAN_VALUE_TOKEN);

    /**
     * Whether a {@link BlockState} is disarmed.
     * e.g. {@link BlockTypes#TRIPWIRE}s and {@link BlockTypes#TRIPWIRE_HOOK}s.
     */
    public static final Key<Value<Boolean>> IS_DISARMED = Keys.key(ResourceKey.sponge("is_disarmed"), TypeTokens.BOOLEAN_VALUE_TOKEN);

    /**
     * Whether an entity is eating.
     * e.g. {@link Panda}
     */
    public static final Key<Value<Boolean>> IS_EATING = Keys.key(ResourceKey.sponge("is_eating"), TypeTokens.BOOLEAN_VALUE_TOKEN);

    /**
     * Whether a {@link WeatherEffect} like {@link LightningBolt} is harmful to other {@link Entity entities}.
     * Readonly
     */
    public static final Key<Value<Boolean>> IS_EFFECT_ONLY = Keys.key(ResourceKey.sponge("is_effect_only"), TypeTokens.BOOLEAN_VALUE_TOKEN);

    /**
     * Whether a {@link Player} is flying with an {@link ItemTypes#ELYTRA}.
     */
    public static final Key<Value<Boolean>> IS_ELYTRA_FLYING = Keys.key(ResourceKey.sponge("is_elytra_flying"), TypeTokens.BOOLEAN_VALUE_TOKEN);

    /**
     * Whether a piston {@link BlockState} is currently extended.
     * TODO {@link Piston}?
     */
    public static final Key<Value<Boolean>> IS_EXTENDED = Keys.key(ResourceKey.sponge("is_extended"), TypeTokens.BOOLEAN_VALUE_TOKEN);

    /**
     * Whether a {@link Fox} is currently faceplanted.
     */
    public static final Key<Value<Boolean>> IS_FACEPLANTED = Keys.key(ResourceKey.sponge("is_faceplanted"), TypeTokens.BOOLEAN_VALUE_TOKEN);

    /**
     * Whether a {@link BlockState} is filled.
     * <p>e.g. {@link BlockTypes#END_PORTAL_FRAME}s.</p>
     */
    public static final Key<Value<Boolean>> IS_FILLED = Keys.key(ResourceKey.sponge("is_filled"), TypeTokens.BOOLEAN_VALUE_TOKEN);

    /**
     * Whether a {@link BlockState} is flammable.
     * Readonly
     */
    public static final Key<Value<Boolean>> IS_FLAMMABLE = Keys.key(ResourceKey.sponge("is_flammable"), TypeTokens.BOOLEAN_VALUE_TOKEN);

    /**
     * Whether an {@link Entity} is flying. TODO only player?
     *
     * <p>This key only tells whether an entity is flying at the moment. On a
     * {@link Player} it does not necessarily mean that the player may toggle
     * freely between flying and walking. To check whether a player may switch
     * his flying state, check {@link #CAN_FLY}.</p>
     */
    public static final Key<Value<Boolean>> IS_FLYING = Keys.key(ResourceKey.sponge("is_flying"), TypeTokens.BOOLEAN_VALUE_TOKEN);

    /**
     * Whether an entity is frightened.
     *
     * <p>In vanilla, {@link Panda}s that have a {@link Panda#knownGene()}
     * of {@link PandaGenes#WORRIED} and are in a {@link ServerWorld world} whose {@link WeatherType} is currently a
     * {@link WeatherTypes#THUNDER} are considered "frightened".</p>
     */
    public static final Key<Value<Boolean>> IS_FRIGHTENED = Keys.key(ResourceKey.sponge("is_frightened"), TypeTokens.BOOLEAN_VALUE_TOKEN);

    /**
     * Whether the block at the {@link ServerLocation} is a full block.
     */
    public static final Key<Value<Boolean>> IS_FULL_BLOCK = Keys.key(ResourceKey.sponge("is_full_block"), TypeTokens.BOOLEAN_VALUE_TOKEN);

    /**
     * Whether an {@link Entity} has a glowing outline.
     */
    public static final Key<Value<Boolean>> IS_GLOWING = Keys.key(ResourceKey.sponge("is_glowing"), TypeTokens.BOOLEAN_VALUE_TOKEN);

    /**
     * Whether {@link Turtle} is proceeding to it's {@link Vector3i home position}.
     */
    public static final Key<Value<Boolean>> IS_GOING_HOME = Keys.key(ResourceKey.sponge("is_going_home"), TypeTokens.BOOLEAN_VALUE_TOKEN);

    /**
     * Whether something is affected by gravity.
     * e.g. {@link Entity}s and {@link BlockState}s
     * Readonly(BlockState.class)
     */
    public static final Key<Value<Boolean>> IS_GRAVITY_AFFECTED = Keys.key(ResourceKey.sponge("is_gravity_affected"), TypeTokens.BOOLEAN_VALUE_TOKEN);

    /**
     * Whether a {@link Cat} is hissing.
     */
    public static final Key<Value<Boolean>> IS_HISSING = Keys.key(ResourceKey.sponge("is_hissing"), TypeTokens.BOOLEAN_VALUE_TOKEN);

    /**
     * Whether a {@link Ravager} is immobilized.
     * Readonly
     */
    public static final Key<Value<Boolean>> IS_IMMOBILIZED = Keys.key(ResourceKey.sponge("is_immobilized"), TypeTokens.BOOLEAN_VALUE_TOKEN);

    /**
     * Whether a {@link ServerLocation} is indirectly powered.
     * Readonly
     */
    public static final Key<Value<Boolean>> IS_INDIRECTLY_POWERED = Keys.key(ResourceKey.sponge("is_indirectly_powered"), TypeTokens.BOOLEAN_VALUE_TOKEN);

    /**
     * Whether a {@link Fox} is currently interested in something.
     */
    public static final Key<Value<Boolean>> IS_INTERESTED = Keys.key(ResourceKey.sponge("is_interested"), TypeTokens.BOOLEAN_VALUE_TOKEN);

    /**
     * Whether an {@link Entity} is currently invisible.
     * This will only simply render the entity as vanished,
     * but not prevent any entity updates being sent to clients.
     * To fully "vanish" an {@link Entity}, use {@link #VANISH}.
     */
    public static final Key<Value<Boolean>> IS_INVISIBLE = Keys.key(ResourceKey.sponge("is_invisible"), TypeTokens.BOOLEAN_VALUE_TOKEN);

    /**
     * Whether a {@link Boat} is currently in {@link BlockTypes#WATER}.
     * Readonly
     */
    public static final Key<Value<Boolean>> IS_IN_WATER = Keys.key(ResourceKey.sponge("is_in_water"), TypeTokens.BOOLEAN_VALUE_TOKEN);

    /**
     * Whether a {@link Vindicator} is exhibiting "johnny" behavior.
     *
     * @see <a href="https://minecraft.gamepedia.com/Vindicator#Behavior">
     * The Minecraft Wiki for more information about "johnny" behavior</a>
     */
    public static final Key<Value<Boolean>> IS_JOHNNY = Keys.key(ResourceKey.sponge("is_johnny"), TypeTokens.BOOLEAN_VALUE_TOKEN);

    /**
     * Whether a {@link Turtle} is currently digging to lay an egg.
     */
    public static final Key<Value<Boolean>> IS_LAYING_EGG = Keys.key(ResourceKey.sponge("is_laying_egg"), TypeTokens.BOOLEAN_VALUE_TOKEN);

    /**
     * Whether a {@link Patroller} is the leader.
     */
    public static final Key<Value<Boolean>> IS_LEADER = Keys.key(ResourceKey.sponge("is_leader"), TypeTokens.BOOLEAN_VALUE_TOKEN);

    /**
     * Whether a {@link BlockState} is lit.
     * e.g. {@link BlockTypes#FURNACE}, {@link BlockTypes#CAMPFIRE}
     * or {@link BlockTypes#REDSTONE_TORCH}.
     */
    public static final Key<Value<Boolean>> IS_LIT = Keys.key(ResourceKey.sponge("is_lit"), TypeTokens.BOOLEAN_VALUE_TOKEN);

    /**
     * Whether a {@link Cat} is lying down.
     *
     * <p>In vanilla, a cat lies down near its owner when the owner goes to
     * sleep.</p>
     */
    public static final Key<Value<Boolean>> IS_LYING_DOWN = Keys.key(ResourceKey.sponge("is_lying_down"), TypeTokens.BOOLEAN_VALUE_TOKEN);

    /**
     * Whether a {@link Panda} is lying on it's back.
     */
    public static final Key<Value<Boolean>> IS_LYING_ON_BACK = Keys.key(ResourceKey.sponge("is_lying_on_back"), TypeTokens.BOOLEAN_VALUE_TOKEN);

    /**
     * Whether a bed {@link BlockState} is occupied.
     * e.g. {@link BlockTypes#WHITE_BED}.
     */
    public static final Key<Value<Boolean>> IS_OCCUPIED = Keys.key(ResourceKey.sponge("is_occupied"), TypeTokens.BOOLEAN_VALUE_TOKEN);

    /**
     * Whether a {@link Minecart} is on it's rail
     * Readonly
     */
    public static final Key<Value<Boolean>> IS_ON_RAIL = Keys.key(ResourceKey.sponge("is_on_rail"), TypeTokens.BOOLEAN_VALUE_TOKEN);

    /**
     * Whether a door/fencegate/trapdoor {@link BlockState} is open.
     */
    public static final Key<Value<Boolean>> IS_OPEN = Keys.key(ResourceKey.sponge("is_open"), TypeTokens.BOOLEAN_VALUE_TOKEN);

    /**
     * Whether a {@link BlockState} is passable (can be walked through).
     * Readonly
     */
    public static final Key<Value<Boolean>> IS_PASSABLE = Keys.key(ResourceKey.sponge("is_passable"), TypeTokens.BOOLEAN_VALUE_TOKEN);

    /**
     * Whether a {@link Patroller} is currently patrolling.
     */
    public static final Key<Value<Boolean>> IS_PATROLLING = Keys.key(ResourceKey.sponge("is_patrolling"), TypeTokens.BOOLEAN_VALUE_TOKEN);

    /**
     * Whether an {@link Entity} or leaves {@link BlockState} will
     * be prevented from despawning/decaying.
     *
     * <p>In Vanilla, entities may despawn if the player moves too far from
     * them. A persisting entity will not be removed due to no players being
     * near it.</p>
     */
    public static final Key<Value<Boolean>> IS_PERSISTENT = Keys.key(ResourceKey.sponge("is_persistent"), TypeTokens.BOOLEAN_VALUE_TOKEN);

    /**
     * Whether players are prevented from placing
     * items from an equipment slot on an {@link ArmorStand}
     */
    public static final Key<MapValue<EquipmentType, Boolean>> IS_PLACING_DISABLED = Keys.key(ResourceKey.sponge("is_placing_disabled"), TypeTokens.MAP_EQUIPMENT_TYPE_BOOLEAN_VALUE_TOKEN);

    /**
     * Whether a {@link IronGolem} has been created by a {@link Player}.
     */
    public static final Key<Value<Boolean>> IS_PLAYER_CREATED = Keys.key(ResourceKey.sponge("is_player_created"), TypeTokens.BOOLEAN_VALUE_TOKEN);

    /**
     * Whether a {@link Fox} is currently pouncing.
     */
    public static final Key<Value<Boolean>> IS_POUNCING = Keys.key(ResourceKey.sponge("is_pouncing"), TypeTokens.BOOLEAN_VALUE_TOKEN);

    /**
     * Whether a {@link BlockState} is powered.
     *
     * <p>Applies to blocks that may be powered in order to emit a
     * Redstone signal of consistently maximum strength, such as
     * {@link BlockTypes#LEVER}, {@link BlockTypes#OAK_BUTTON},
     * {@link BlockTypes#OAK_PRESSURE_PLATE}, and their stone
     * counterparts.</p>
     */
    public static final Key<Value<Boolean>> IS_POWERED = Keys.key(ResourceKey.sponge("is_powered"), TypeTokens.BOOLEAN_VALUE_TOKEN);

    /**
     * Whether a {@link FusedExplosive} is currently primed.
     * Readonly
     */
    public static final Key<Value<Boolean>> IS_PRIMED = Keys.key(ResourceKey.sponge("is_primed"), TypeTokens.BOOLEAN_VALUE_TOKEN);

    /**
     * Whether a {@link Cat} is purring.
     */
    public static final Key<Value<Boolean>> IS_PURRING = Keys.key(ResourceKey.sponge("is_purring"), TypeTokens.BOOLEAN_VALUE_TOKEN);

    /**
     * Whether a {@link Cat} is relaxed.
     *
     * <p>In vanilla, a cat relaxes before lying down.</p>
     */
    public static final Key<Value<Boolean>> IS_RELAXED = Keys.key(ResourceKey.sponge("is_relaxed"), TypeTokens.BOOLEAN_VALUE_TOKEN);

    /**
     * Whether a {@link BlockState} can be replaced by a player without breaking it first.
     * e.g. {@link BlockTypes#WATER}
     * Readonly
     */
    public static final Key<Value<Boolean>> IS_REPLACEABLE = Keys.key(ResourceKey.sponge("is_replaceable"), TypeTokens.BOOLEAN_VALUE_TOKEN);

    /**
     * Whether a {@link Ravager} is roaring.
     * Readonly
     */
    public static final Key<Value<Boolean>> IS_ROARING = Keys.key(ResourceKey.sponge("is_roaring"), TypeTokens.BOOLEAN_VALUE_TOKEN);

    /**
     * Whether a {@link Panda} is rolling around.
     */
    public static final Key<Value<Boolean>> IS_ROLLING_AROUND = Keys.key(ResourceKey.sponge("is_rolling_around"), TypeTokens.BOOLEAN_VALUE_TOKEN);

    /**
     * Whether an entity is saddled.
     * e.g. {@link Horse}s and {@link Pig}s
     */
    public static final Key<Value<Boolean>> IS_SADDLED = Keys.key(ResourceKey.sponge("is_saddled"), TypeTokens.BOOLEAN_VALUE_TOKEN);

    /**
     * Whether an {@link Enderman} is screaming.
     */
    public static final Key<Value<Boolean>> IS_SCREAMING = Keys.key(ResourceKey.sponge("is_screaming"), TypeTokens.BOOLEAN_VALUE_TOKEN);

    /**
     * Whether a {@link Sheep} is sheared.
     */
    public static final Key<Value<Boolean>> IS_SHEARED = Keys.key(ResourceKey.sponge("is_sheared"), TypeTokens.BOOLEAN_VALUE_TOKEN);

    /**
     * Whether an {@link Entity} is silent.
     *
     * <p>A silent entity will not emit sounds or make noises.</p>
     */
    public static final Key<Value<Boolean>> IS_SILENT = Keys.key(ResourceKey.sponge("is_silent"), TypeTokens.BOOLEAN_VALUE_TOKEN);

    /**
     * Whether a {@link Wolf}, {@link Cat}, {@link Panda}, or {@link Fox} is sitting.
     */
    public static final Key<Value<Boolean>> IS_SITTING = Keys.key(ResourceKey.sponge("is_sitting"), TypeTokens.BOOLEAN_VALUE_TOKEN);

    /**
     * Whether a {@link Bat}, {@link Fox} or {@link Player} is sleeping.
     *
     * <p>If a player is considered sleeping as per this data value, the player does
     * not need to be in bed in order for the other players to be able to
     * advance through the night by going to bed.</p>
     * Readonly(Player.class)
     */
    public static final Key<Value<Boolean>> IS_SLEEPING = Keys.key(ResourceKey.sponge("is_sleeping"), TypeTokens.BOOLEAN_VALUE_TOKEN);

    /**
     * Whether a {@link Player Player's} sleeping status is ignored when checking whether to
     * skip the night due to players sleeping. The time in a world will be
     * advanced to day if all players in it either are sleeping or are set to ignore.
     */
    public static final Key<Value<Boolean>> IS_SLEEPING_IGNORED = Keys.key(ResourceKey.sponge("is_sleeping_ignored"), TypeTokens.BOOLEAN_VALUE_TOKEN);

    /**
     * Whether an {@link ArmorStand} is small.
     */
    public static final Key<Value<Boolean>> IS_SMALL = Keys.key(ResourceKey.sponge("is_small"), TypeTokens.BOOLEAN_VALUE_TOKEN);

    /**
     * Whether an {@link Entity} is sneaking.
     *
     * <p>Sneaking entities generally move slower and do not make walking
     * sounds.</p>
     */
    public static final Key<Value<Boolean>> IS_SNEAKING = Keys.key(ResourceKey.sponge("is_sneaking"), TypeTokens.BOOLEAN_VALUE_TOKEN);

    /**
     * Whether a {@link Panda} is sneezing.
     */
    public static final Key<Value<Boolean>> IS_SNEEZING = Keys.key(ResourceKey.sponge("is_sneezing"), TypeTokens.BOOLEAN_VALUE_TOKEN);

    /**
     * Whether a {@link BlockTypes#DIRT} {@link BlockState} is snowy.
     */
    public static final Key<Value<Boolean>> IS_SNOWY = Keys.key(ResourceKey.sponge("is_snowy"), TypeTokens.BOOLEAN_VALUE_TOKEN);

    /**
     * Whether a {@link BlockState} is solid.
     * Readonly
     */
    public static final Key<Value<Boolean>> IS_SOLID = Keys.key(ResourceKey.sponge("is_solid"), TypeTokens.BOOLEAN_VALUE_TOKEN);

    /**
     * Whether an {@link Entity} is sprinting.
     */
    public static final Key<Value<Boolean>> IS_SPRINTING = Keys.key(ResourceKey.sponge("is_sprinting"), TypeTokens.BOOLEAN_VALUE_TOKEN);

    /**
     * Whether a {@link PolarBear} is currently standing.
     */
    public static final Key<Value<Boolean>> IS_STANDING = Keys.key(ResourceKey.sponge("is_standing"), TypeTokens.BOOLEAN_VALUE_TOKEN);

    /**
     * Whether a {@link Ravager} is stunned.
     * Readonly
     */
    public static final Key<Value<Boolean>> IS_STUNNED = Keys.key(ResourceKey.sponge("is_stunned"), TypeTokens.BOOLEAN_VALUE_TOKEN);

    /**
     * Whether a {@link BlockState} is a surrogate block for a block that was provided in an environment
     * (almost always modded), that the block type provider no longer exists.
     * If true this may indicate that the surrogate block functions differently than the original block.
     * Readonly
     */
    public static final Key<Value<Boolean>> IS_SURROGATE_BLOCK = Keys.key(ResourceKey.sponge("is_surrogate_block"), TypeTokens.BOOLEAN_VALUE_TOKEN);

    /**
     * Whether players are prevented from taking
     * items from an equipment slot on an {@link ArmorStand}
     */
    public static final Key<MapValue<EquipmentType, Boolean>> IS_TAKING_DISABLED = Keys.key(ResourceKey.sponge("is_taking_disabled"), TypeTokens.MAP_EQUIPMENT_TYPE_BOOLEAN_VALUE_TOKEN);

    /**
     * Whether a {@link TameableAnimal} is currently tamed
     */
    public static final Key<Value<Boolean>> IS_TAMED = Keys.key(ResourceKey.sponge("is_tamed"), TypeTokens.BOOLEAN_VALUE_TOKEN);

    /**
     * Whether a {@link Trader} is currently trading with a {@link Player}.
     * Readonly
     */
    public static final Key<Value<Boolean>> IS_TRADING = Keys.key(ResourceKey.sponge("is_trading"), TypeTokens.BOOLEAN_VALUE_TOKEN);

    /**
     * Whether a {@link Turtle} is currently traveling.
     */
    public static final Key<Value<Boolean>> IS_TRAVELING = Keys.key(ResourceKey.sponge("is_traveling"), TypeTokens.BOOLEAN_VALUE_TOKEN);

    /**
     * Whether an {@link Ocelot} is currently trusting of {@link Player}s.
     */
    public static final Key<Value<Boolean>> IS_TRUSTING = Keys.key(ResourceKey.sponge("is_trusting"), TypeTokens.BOOLEAN_VALUE_TOKEN);

    /**
     * Whether an {@link ItemStack} or {@link BlockState} is unbreakable.
     *
     * <p>Setting this to {@code true} will prevent the item stack's
     * {@link #ITEM_DURABILITY} from changing.</p>
     * Readonly(BlockState.class)
     */
    public static final Key<Value<Boolean>> IS_UNBREAKABLE = Keys.key(ResourceKey.sponge("is_unbreakable"), TypeTokens.BOOLEAN_VALUE_TOKEN);

    /**
     * Whether a {@link Panda} is unhappy.
     */
    public static final Key<Value<Boolean>> IS_UNHAPPY = Keys.key(ResourceKey.sponge("is_unhappy"), TypeTokens.BOOLEAN_VALUE_TOKEN);

    /**
     * Whehter a {@link BlockState} is waterlogged.
     */
    public static final Key<Value<Boolean>> IS_WATERLOGGED = Keys.key(ResourceKey.sponge("is_waterlogged"), TypeTokens.BOOLEAN_VALUE_TOKEN);

    /**
     * Whether an {@link Entity} like {@link Wolf} is wet.
     * Readonly(Entity.class) except Wolf
     */
    public static final Key<Value<Boolean>> IS_WET = Keys.key(ResourceKey.sponge("is_wet"), TypeTokens.BOOLEAN_VALUE_TOKEN);

    /**
     * The durability of an {@link ItemStack}. {@link #MAX_DURABILITY}
     */
    public static final Key<Value<Integer>> ITEM_DURABILITY = Keys.key(ResourceKey.sponge("item_durability"), TypeTokens.INTEGER_VALUE_TOKEN);

    /**
     * The {@link ItemStackSnapshot item} in an
     * {@link Item}, {@link ItemFrame}, {@link Jukebox}, {@link Lectern} or
     * {@link Potion}.
     */
    public static final Key<Value<ItemStackSnapshot>> ITEM_STACK_SNAPSHOT = Keys.key(ResourceKey.sponge("item_stack_snapshot"), TypeTokens.ITEM_STACK_SNAPSHOT_VALUE_TOKEN);

    /**
     * The knockback strength applied by an {@link ArrowEntity}.
     *
     * <p>For the knockback provided by hits with a weapon according to the
     * enchantment of the same name, see {@link #APPLIED_ENCHANTMENTS}.</p>
     */
    public static final Key<Value<Double>> KNOCKBACK_STRENGTH = Keys.key(ResourceKey.sponge("knockback_strength"), TypeTokens.DOUBLE_VALUE_TOKEN);

    /**
     * The known {@link PandaGene gene} of a {@link Panda}.
     */
    public static final Key<Value<PandaGene>> KNOWN_GENE = Keys.key(ResourceKey.sponge("known_gene"), TypeTokens.PANDA_GENE_VALUE_TOKEN);

    /**
     * The last attacking {@link Entity} of a {@link Living}.
     */
    public static final Key<Value<Entity>> LAST_ATTACKER = Keys.key(ResourceKey.sponge("last_attacker"), TypeTokens.ENTITY_VALUE_TOKEN);

    /**
     * The output yielded by the last command of a {@link CommandBlock} or {@link CommandBlockMinecart}.
     */
    public static final Key<Value<Component>> LAST_COMMAND_OUTPUT = Keys.key(ResourceKey.sponge("last_command_output"), TypeTokens.COMPONENT_VALUE_TOKEN);

    /**
     * The last damage a {@link Living} received.
     */
    public static final Key<Value<Double>> LAST_DAMAGE_RECEIVED = Keys.key(ResourceKey.sponge("last_damage_received"), TypeTokens.DOUBLE_VALUE_TOKEN);

    /**
     * The last time a {@link User} joined on the server.
     */
    public static final Key<Value<Instant>> LAST_DATE_JOINED = Keys.key(ResourceKey.sponge("last_date_joined"), TypeTokens.INSTANT_VALUE_TOKEN);

    /**
     * The last time a {@link User} has been playing on the server.
     */
    public static final Key<Value<Instant>> LAST_DATE_PLAYED = Keys.key(ResourceKey.sponge("last_date_played"), TypeTokens.INSTANT_VALUE_TOKEN);

    /**
     * The amount of layers a {@link BlockState} has.
     * e.g. {@link BlockTypes#SNOW}, {@link BlockTypes#CAKE}
     */
    public static final Key<Value<Integer>> LAYER = Keys.key(ResourceKey.sponge("layer"), TypeTokens.INTEGER_VALUE_TOKEN);

    /**
     * The holder of a leashed {@link Agent}
     * e.g. a {@link Player} or {@link LeashKnot}.
     * <p>Usually, a {@link LeashKnot} will always exist so long as there is
     * a leashed {@link Entity} attached. If the leash is broken, the leash
     * hitch is removed.</p>
     */
    public static final Key<Value<Entity>> LEASH_HOLDER = Keys.key(ResourceKey.sponge("leash_holder"), TypeTokens.ENTITY_VALUE_TOKEN);

    /**
     * The rotation of an {@link ArmorStand}'s left arm.
     */
    public static final Key<Value<Vector3d>> LEFT_ARM_ROTATION = Keys.key(ResourceKey.sponge("left_arm_rotation"), TypeTokens.VECTOR_3D_VALUE_TOKEN);

    /**
     * The rotation of an {@link ArmorStand}'s left leg.
     */
    public static final Key<Value<Vector3d>> LEFT_LEG_ROTATION = Keys.key(ResourceKey.sponge("left_leg_rotation"), TypeTokens.VECTOR_3D_VALUE_TOKEN);

    /**
     * The amount of ticks till a {@link Vex} starts
     * taking damage due to living too long.
     *
     * <p>When this value hits 0 or lower, the Vex will receive damage and
     * then the value will set back to 20 until the Vex dies.</p>
     *
     * <p>If the Vex was summoned by a player, this value will be pegged at 0
     * and the Vex will not take any damage.</p>
     */
    public static final Key<Value<Ticks>> LIFE_TICKS = Keys.key(ResourceKey.sponge("life_ticks"), TypeTokens.TICKS_VALUE_TOKEN);

    /**
     * The amount of light that emitted by a {@link BlockState}.
     * Readonly
     */
    public static final Key<Value<Integer>> LIGHT_EMISSION = Keys.key(ResourceKey.sponge("light_emission"), TypeTokens.INTEGER_VALUE_TOKEN);

    /**
     * A {@link Llama}'s {@link LlamaType}.
     */
    public static final Key<Value<LlamaType>> LLAMA_TYPE = Keys.key(ResourceKey.sponge("llama_type"), TypeTokens.LLAMA_TYPE_VALUE_TOKEN);

    /**
     * A {@link ServerPlayer}'s client language.
     */
    public static final Key<Value<Locale>> LOCALE = Keys.key(ResourceKey.sponge("locale"), TypeTokens.LOCALE_VALUE_TOKEN);

    /**
     * The token used to lock a {@link CarrierBlockEntity}. Or the token on an {@link ItemStack} to unlock it.
     */
    public static final Key<Value<String>> LOCK_TOKEN = Keys.key(ResourceKey.sponge("lock_token"), TypeTokens.STRING_VALUE_TOKEN);

    /**
     * A lodestone location, used with {@link ItemTypes#COMPASS}.
     */
    public static final Key<Value<ServerLocation>> LODESTONE = Keys.key(ResourceKey.sponge("lodestone"), TypeTokens.SERVER_LOCATION_VALUE_TOKEN);

    /**
     * The displayed description ("lore") text of an {@link ItemStack}.
     *
     * <p>The lore text is usually displayed when the player hovers his cursor
     * over the stack. For the contents of a book see {@link #PAGES}
     * instead.</p>
     */
    public static final Key<ListValue<Component>> LORE = Keys.key(ResourceKey.sponge("lore"), TypeTokens.LIST_COMPONENT_VALUE_TOKEN);

    /**
     * Represents the {@link Key} for the {@link MapCanvas} of a map
     * for a {@link MapInfo}.
     * This contains the colors displayed on a map.
     *
     */
    public static final Key<Value<MapCanvas>> MAP_CANVAS = Keys.key(ResourceKey.sponge("map_canvas"), TypeTokens.MAP_CANVAS_VALUE_TOKEN);

    /**
     * Represents the {@link Key} for the Set of {@link MapDecoration}s
     * for a {@link MapInfo}.
     *
     */
    public static final Key<SetValue<MapDecoration>> MAP_DECORATIONS = Keys.key(ResourceKey.sponge("map_decorations"), TypeTokens.MAP_DECORATIONS_VALUE_TOKEN);

    /**
     * Represents the {@link Key} for the {@link MapInfo}
     * of an {@link ItemStack} of type {@link ItemTypes#FILLED_MAP}.
     *
     * <b>Can be null if the ItemStack was made by a plugin and hasn't been offered a MapInfo yet.</b>
     */
    public static final Key<Value<MapInfo>> MAP_INFO = Keys.key(ResourceKey.sponge("map_info"), TypeTokens.MAP_INFO_VALUE_TOKEN);

    /**
     * Represents the {@link Key} for the centre x and z of where a
     * {@link MapInfo} represents.
     * This will be automatically centralised correctly.
     */
    public static final Key<Value<Vector2i>> MAP_LOCATION = Keys.key(ResourceKey.sponge("map_location"), TypeTokens.VECTOR_2I_VALUE_TOKEN);

    /**
     * Represents the {@link Key} for whether a map updates from players
     * for a {@link MapInfo}.
     * By default this is false.
     * Can be used in combination with {@link Keys#MAP_CANVAS} to create
     * custom static map.
     * See <a href="https://minecraft.gamepedia.com/Map#Locking">Minecraft Wiki - Map Locking</a>
     */
    public static final Key<Value<Boolean>> MAP_LOCKED = Keys.key(ResourceKey.sponge("map_locked"), TypeTokens.BOOLEAN_VALUE_TOKEN);

    /**
     * Represents the {@link Key} for the scale of a map
     * for a {@link MapInfo}.
     * @see <a href="https://minecraft.gamepedia.com/Map#Zoom_details">Minecraft Wiki - Zoom Details</a>
     */
    public static final Key<Value<Integer>> MAP_SCALE = Keys.key(ResourceKey.sponge("map_scale"), TypeTokens.INTEGER_VALUE_TOKEN);

    /**
     * Represents the {@link Key} for whether a {@link MapInfo}
     * tracks player positions.
     */
    public static final Key<Value<Boolean>> MAP_TRACKS_PLAYERS = Keys.key(ResourceKey.sponge("map_tracks_players"), TypeTokens.BOOLEAN_VALUE_TOKEN);

    /**
     * Represents the {@link Key} for whether a {@link MapInfo} can track
     * a player from anywhere in the world.
     */
    public static final Key<Value<Boolean>> MAP_UNLIMITED_TRACKING = Keys.key(ResourceKey.sponge("map_unlimited_tracking"), TypeTokens.BOOLEAN_VALUE_TOKEN);

    /**
     * Represents the {@link Key} for the {@link ResourceKey} of a {@link ServerWorld}.
     * {@link MapInfo}
     */
<<<<<<< HEAD
    public static final Key<Value<ResourceKey>> MAP_WORLD = Keys.key(ResourceKey.sponge("map_world"), TypeTokens.WORLD_VALUE_TOKEN);
=======
    public static final Key<Value<ResourceKey>> MAP_WORLD = Keys.key(ResourceKey.sponge("map_world"), TypeTokens.RESOURCE_KEY_VALUE_TOKEN);
>>>>>>> a9959b7c

    /**
     * The matter state of a {@link BlockState}
     * Readonly
     */
    public static final Key<Value<MatterType>> MATTER_TYPE = Keys.key(ResourceKey.sponge("matter_type"), TypeTokens.MATTER_TYPE_VALUE_TOKEN);

    /**
     * The maximum air supply a {@link Living} may have.
     *
     * <p>For the current amount of air, check {@link #REMAINING_AIR}.</p>
     */
    public static final Key<Value<Integer>> MAX_AIR = Keys.key(ResourceKey.sponge("max_air"), TypeTokens.INTEGER_VALUE_TOKEN);

    /**
     * The maximum amount of ticks a {@link FurnaceBlockEntity}
     * can burn with the currently used fuel item.
     */
    public static final Key<Value<Ticks>> MAX_BURN_TIME = Keys.key(ResourceKey.sponge("max_burn_time"), TypeTokens.TICKS_VALUE_TOKEN);

    /**
     * The total time the current {@link ItemStack} in a
     * {@link FurnaceBlockEntity} has to be cooked.
     */
    public static final Key<Value<Ticks>> MAX_COOK_TIME = Keys.key(ResourceKey.sponge("max_cook_time"), TypeTokens.TICKS_VALUE_TOKEN);

    /**
     * The maximum durability of an {@link ItemStack}. {@link #ITEM_DURABILITY}
     * Readonly
     */
    public static final Key<Value<Integer>> MAX_DURABILITY = Keys.key(ResourceKey.sponge("max_durability"), TypeTokens.INTEGER_VALUE_TOKEN);

    /**
     * The maximum exhuastion of a {@link Humanoid}. Readonly.
     *
     * @see Keys#EXHAUSTION
     */
    public static final Key<Value<Double>> MAX_EXHAUSTION = Keys.key(ResourceKey.sponge("max_exhaustion"), TypeTokens.DOUBLE_VALUE_TOKEN);

    /**
     * The maximum damage a {@link FallingBlock} can deal.
     */
    public static final Key<Value<Double>> MAX_FALL_DAMAGE = Keys.key(ResourceKey.sponge("max_fall_damage"), TypeTokens.DOUBLE_VALUE_TOKEN);

    /**
     * The maximum food level of a {@link Humanoid}. Readonly.
     *
     * @see Keys#FOOD_LEVEL
     */
    public static final Key<Value<Integer>> MAX_FOOD_LEVEL = Keys.key(ResourceKey.sponge("max_food_level"), TypeTokens.INTEGER_VALUE_TOKEN);

    /**
     * The maximum health of a {@link Living}.
     *
     * <p>The maximum health set here may affect the attribute increasing
     * health points. The base health should be minded that it may be lower
     * than the total maximum health of the entity.</p>
     */
    public static final Key<Value<Double>> MAX_HEALTH = Keys.key(ResourceKey.sponge("max_health"), TypeTokens.DOUBLE_VALUE_TOKEN);

    /**
     * The maximum number of entities around a {@link MobSpawner}.
     * A spawner will not spawn entities if there are more
     * entities around than this value permits.
     */
    public static final Key<Value<Integer>> MAX_NEARBY_ENTITIES = Keys.key(ResourceKey.sponge("max_nearby_entities"), TypeTokens.INTEGER_VALUE_TOKEN);

    /**
     * The maximum saturation of a {@link Humanoid}. Readonly.
     *
     * @see Keys#SATURATION
     */
    public static final Key<Value<Double>> MAX_SATURATION = Keys.key(ResourceKey.sponge("max_saturation"), TypeTokens.DOUBLE_VALUE_TOKEN);

    /**
     * The maximum amount of ticks between two
     * batches of entities spawned by a {@link MobSpawner}.
     */
    public static final Key<Value<Ticks>> MAX_SPAWN_DELAY = Keys.key(ResourceKey.sponge("max_spawn_delay"), TypeTokens.TICKS_VALUE_TOKEN);

    /**
     * The max speed of a {@link Boat}. In vanilla, this is 0.4
     */
    public static final Key<Value<Double>> MAX_SPEED = Keys.key(ResourceKey.sponge("max_speed"), TypeTokens.DOUBLE_VALUE_TOKEN);

    /**
     * The maximum stack size of slots in an inventory. For most vanilla inventories this is 64.
     * Readonly
     */
    public static final Key<Value<Integer>> MAX_STACK_SIZE = Keys.key(ResourceKey.sponge("max_stack_size"), TypeTokens.INTEGER_VALUE_TOKEN);

    /**
     * The represented block's offset of a {@link MinecartLike}.
     */
    public static final Key<Value<Integer>> MINECART_BLOCK_OFFSET = Keys.key(ResourceKey.sponge("minecart_block_offset"), TypeTokens.INTEGER_VALUE_TOKEN);

    /**
     * The minimum amount of ticks between two
     * batches of entities spawned by a {@link MobSpawner}.
     */
    public static final Key<Value<Ticks>> MIN_SPAWN_DELAY = Keys.key(ResourceKey.sponge("min_spawn_delay"), TypeTokens.TICKS_VALUE_TOKEN);

    /**
     * The moisture value of a {@link BlockTypes#FARMLAND} {@link BlockState}.
     */
    public static final Key<Value<Integer>> MOISTURE = Keys.key(ResourceKey.sponge("moisture"), TypeTokens.INTEGER_VALUE_TOKEN);

    /**
     * The type of a {@link Mooshroom}.
     */
    public static final Key<Value<MooshroomType>> MOOSHROOM_TYPE = Keys.key(ResourceKey.sponge("mooshroom_type"), TypeTokens.MOOSHROOM_TYPE_VALUE_TOKEN);

    /**
     * The type of {@link MusicDisc} an {@link ItemStack} holds.
     */
    public static final Key<Value<MusicDisc>> MUSIC_DISC = Keys.key(ResourceKey.sponge("music_disc"), TypeTokens.MUSIC_DISC_VALUE_TOKEN);

    /**
     * The next entity that will be spawned by a {@link MobSpawner}.
     *
     * <p>Normally the entities to be spawned are determined by a random value
     * applied to the {@link #SPAWNABLE_ENTITIES} weighted collection. If this
     * value exists, it will override the random spawn with a definite one.</p>
     */
    public static final Key<Value<WeightedSerializableObject<EntityArchetype>>> NEXT_ENTITY_TO_SPAWN = Keys.key(ResourceKey.sponge("next_entity_to_spawn"), TypeTokens.WEIGHTED_ENTITY_ARCHETYPE_VALUE_TOKEN);

    /**
     * The pitch of a {@link BlockTypes#NOTE_BLOCK} {@link BlockState}.
     */
    public static final Key<Value<NotePitch>> NOTE_PITCH = Keys.key(ResourceKey.sponge("note_pitch"), TypeTokens.NOTE_PITCH_VALUE_TOKEN);

    /**
     * The notifier, usually of an {@link Entity}. It is up to the implementation to define.
     */
    public static final Key<Value<UUID>> NOTIFIER = Keys.key(ResourceKey.sponge("notifier"), TypeTokens.UUID_VALUE_TOKEN);

    /**
     * The deceleration a {@link Boat} while it has {@link Keys#PASSENGERS}.
     */
    public static final Key<Value<Double>> OCCUPIED_DECELERATION = Keys.key(ResourceKey.sponge("occupied_deceleration"), TypeTokens.DOUBLE_VALUE_TOKEN);

    /**
     * Whether an {@link Entity} is currently considered to be on the ground.
     * Readonly
     */
    public static final Key<Value<Boolean>> ON_GROUND = Keys.key(ResourceKey.sponge("on_ground"), TypeTokens.BOOLEAN_VALUE_TOKEN);

    /**
     * The {@link Orientation} of an {@link ItemFrame}.
     */
    public static final Key<Value<Orientation>> ORIENTATION = Keys.key(ResourceKey.sponge("orientation"), TypeTokens.ORIENTATION_VALUE_TOKEN);

    /**
     * The content of a {@link ItemTypes#WRITTEN_BOOK} {@link ItemStack}.
     *
     * <p>Use {@link Keys#PLAIN_PAGES} if you wish to inspect the contents
     * of a {@link ItemTypes#WRITABLE_BOOK}.</p>
     */
    public static final Key<ListValue<Component>> PAGES = Keys.key(ResourceKey.sponge("pages"), TypeTokens.LIST_COMPONENT_VALUE_TOKEN);

    /**
     * The {@link ParrotType type} of a {@link Parrot}.
     */
    public static final Key<Value<ParrotType>> PARROT_TYPE = Keys.key(ResourceKey.sponge("parrot_type"), TypeTokens.PARROT_TYPE_VALUE_TOKEN);

    /**
     * The particle type of an {@link AreaEffectCloud}.
     *
     * <p>Only a few {@link ParticleOption}s will be usable for this
     * effect for specific {@link ParticleType}s and not every
     * {@link ParticleType} will be applicable.</p>
     */
    public static final Key<Value<ParticleEffect>> PARTICLE_EFFECT = Keys.key(ResourceKey.sponge("particle_effect"), TypeTokens.PARTICLE_EFFECT_VALUE_TOKEN);

    /**
     * The amount of ticks a {@link FurnaceBlockEntity} has
     * been cooking the current item for.
     *
     * <p>Once this value reaches the {@link #MAX_COOK_TIME}, the
     * item will be finished cooking.</p>
     */
    public static final Key<Value<Ticks>> PASSED_COOK_TIME = Keys.key(ResourceKey.sponge("passed_cook_time"), TypeTokens.TICKS_VALUE_TOKEN);

    /**
     * The entities that act as passengers for an {@link Entity}.
     *
     * <p>For example, a {@link Player} riding on a {@link Horse} or a
     * {@link Pig} would be considered its passenger.</p>
     */
    public static final Key<ListValue<Entity>> PASSENGERS = Keys.key(ResourceKey.sponge("passengers"), TypeTokens.LIST_ENTITY_VALUE_TOKEN);

    /**
     * A {@link TropicalFish}'s pattern color.
     */
    public static final Key<Value<DyeColor>> PATTERN_COLOR = Keys.key(ResourceKey.sponge("pattern_color"), TypeTokens.DYE_COLOR_VALUE_TOKEN);

    /**
     * The {@link PhantomPhase phase} of a {@link Phantom}.
     */
    public static final Key<Value<PhantomPhase>> PHANTOM_PHASE = Keys.key(ResourceKey.sponge("phantom_phase"), TypeTokens.PHANTOM_PHASE_VALUE_TOKEN);

    /**
     * The pickup delay (in ticks) of an {@link Item}.
     */
    public static final Key<Value<Ticks>> PICKUP_DELAY = Keys.key(ResourceKey.sponge("pickup_delay"), TypeTokens.TICKS_VALUE_TOKEN);

    /**
     * The {@link PickupRule} of an {@link ArrowEntity}.
     */
    public static final Key<Value<PickupRule>> PICKUP_RULE = Keys.key(ResourceKey.sponge("pickup_rule"), TypeTokens.PICKUP_RULE_VALUE_TOKEN);

    /**
     * The piston type of a piston {@link BlockState} TODO dataholder {@link Piston}.
     */
    public static final Key<Value<PistonType>> PISTON_TYPE = Keys.key(ResourceKey.sponge("piston_type"), TypeTokens.PISTON_TYPE_VALUE_TOKEN);

    /**
     * The block types an {@link ItemStack} may be placed on.
     */
    public static final Key<SetValue<BlockType>> PLACEABLE_BLOCK_TYPES = Keys.key(ResourceKey.sponge("placeable_block_types"), TypeTokens.SET_BLOCK_TYPE_VALUE_TOKEN);

    /**
     * The content of a {@link ItemTypes#WRITABLE_BOOK} {@link ItemStack}.
     *
     * <p>Use {@link Keys#PAGES} if you wish to get the contents of a
     * {@link ItemTypes#WRITTEN_BOOK}</p>
     */
    public static final Key<ListValue<String>> PLAIN_PAGES = Keys.key(ResourceKey.sponge("plain_pages"), TypeTokens.LIST_STRING_VALUE_TOKEN);

    /**
     * The plugin that created an {@link Inventory}
     */
    public static final Key<Value<PluginContainer>> PLUGIN_CONTAINER = Keys.key(ResourceKey.sponge("plugin_container"), TypeTokens.PLUGIN_CONTAINER_VALUE_TOKEN);

    /**
     * The pore sides of a {@link BlockTypes#BROWN_MUSHROOM_BLOCK} or
     * {@link BlockTypes#RED_MUSHROOM_BLOCK} {@link BlockState}.
     * See {@link #HAS_PORES_UP}, {@link #HAS_PORES_DOWN}, {@link #HAS_PORES_NORTH}, {@link #HAS_PORES_EAST}, {@link #HAS_PORES_SOUTH}, {@link #HAS_PORES_WEST}.
     */
    public static final Key<SetValue<Direction>> PORES = Keys.key(ResourceKey.sponge("pores"), TypeTokens.SET_DIRECTION_VALUE_TOKEN);

    /**
     * The {@link PortionType} of a {@link BlockState}.
     * e.g. {@link BlockTypes#OAK_DOOR}, {@link BlockTypes#ROSE_BUSH} or {@link BlockTypes#WHITE_BED}
     * For slabs use {@link #SLAB_PORTION} instead
     */
    public static final Key<Value<PortionType>> PORTION_TYPE = Keys.key(ResourceKey.sponge("portion_type"), TypeTokens.PORTION_TYPE_VALUE_TOKEN);

    /**
     * The potential max speed of a {@link Minecart}.
     */
    public static final Key<Value<Double>> POTENTIAL_MAX_SPEED = Keys.key(ResourceKey.sponge("potential_max_speed"), TypeTokens.DOUBLE_VALUE_TOKEN);

    /**
     * The potion effects that are present on an {@link Entity}
     * <p>or applied by an {@link AreaEffectCloud} or {@link ArrowEntity}</p>
     * <p>or stored on an {@link ItemStack}.</p>
     */
    public static final Key<ListValue<PotionEffect>> POTION_EFFECTS = Keys.key(ResourceKey.sponge("potion_effects"), TypeTokens.LIST_POTION_EFFECT_VALUE_TOKEN);

    /**
     * The potion type of an {@link ItemStack}.
     */
    public static final Key<Value<PotionType>> POTION_TYPE = Keys.key(ResourceKey.sponge("potion_type"), TypeTokens.POTION_TYPE_VALUE_TOKEN);

    /**
     * The signal power of a {@link BlockState}.
     *
     * <p>Applies to blocks that may emit a Redstone signal of variable
     * strength, such as {@link BlockTypes#REDSTONE_WIRE},
     * {@link BlockTypes#DAYLIGHT_DETECTOR},
     * {@link BlockTypes#LIGHT_WEIGHTED_PRESSURE_PLATE} etc.</p>
     */
    public static final Key<Value<Integer>> POWER = Keys.key(ResourceKey.sponge("power"), TypeTokens.INTEGER_VALUE_TOKEN);

    /**
     * A {@link Beacon}'s primary effect.
     */
    public static final Key<Value<PotionEffectType>> PRIMARY_POTION_EFFECT_TYPE = Keys.key(ResourceKey.sponge("primary_potion_effect_type"), TypeTokens.POTION_EFFECT_TYPE_VALUE_TOKEN);

    /**
     * The {@link Villager} or {@link ZombieVillager}'s {@link ProfessionType}.
     */
    public static final Key<Value<ProfessionType>> PROFESSION_TYPE = Keys.key(ResourceKey.sponge("profession_type"), TypeTokens.PROFESSION_VALUE_TOKEN);

    /**
     * The {@link Villager} or {@link ZombieVillager}'s {@link ProfessionType} level.
     */
    public static final Key<Value<Integer>> PROFESSION_LEVEL = Keys.key(ResourceKey.sponge("profession_level"), TypeTokens.INTEGER_VALUE_TOKEN);

    /**
     * The type of a {@link Rabbit}.
     */
    public static final Key<Value<RabbitType>> RABBIT_TYPE = Keys.key(ResourceKey.sponge("rabbit_type"), TypeTokens.RABBIT_TYPE_VALUE_TOKEN);

    /**
     * The radius of an {@link AreaEffectCloud}.
     */
    public static final Key<Value<Double>> RADIUS = Keys.key(ResourceKey.sponge("radius"), TypeTokens.DOUBLE_VALUE_TOKEN);

    /**
     * The amount the radius of an
     * {@link AreaEffectCloud} grows or shrinks each time it applies its
     * effect.
     */
    public static final Key<Value<Double>> RADIUS_ON_USE = Keys.key(ResourceKey.sponge("radius_on_use"), TypeTokens.DOUBLE_VALUE_TOKEN);

    /**
     * The amount the radius of an
     * {@link AreaEffectCloud} grows or shrinks per tick.
     */
    public static final Key<Value<Double>> RADIUS_PER_TICK = Keys.key(ResourceKey.sponge("radius_per_tick"), TypeTokens.DOUBLE_VALUE_TOKEN);

    /**
     * The wave number of a raid a {@link Raider} is in.
     * Readonly but mutable
     */
    public static final Key<Value<RaidWave>> RAID_WAVE = Keys.key(ResourceKey.sponge("raid_wave"), TypeTokens.RAID_WAVE_VALUE_TOKEN);

    /**
     * The {@link RailDirection} of a {@link BlockState}.
     */
    public static final Key<Value<RailDirection>> RAIL_DIRECTION = Keys.key(ResourceKey.sponge("rail_direction"), TypeTokens.RAIL_DIRECTION_VALUE_TOKEN);

    /**
     * The delay (in ticks) after which an
     * {@link AreaEffectCloud} will reapply its effect on a previously
     * affected {@link Entity}.
     */
    public static final Key<Value<Ticks>> REAPPLICATION_DELAY = Keys.key(ResourceKey.sponge("reapplication_delay"), TypeTokens.TICKS_VALUE_TOKEN);

    /**
     * The redstone delay on a {@link BlockTypes#REPEATER} {@link BlockState}.
     */
    public static final Key<Value<Integer>> REDSTONE_DELAY = Keys.key(ResourceKey.sponge("redstone_delay"), TypeTokens.INTEGER_VALUE_TOKEN);

    /**
     * The amount of air a {@link Living} has left.
     */
    public static final Key<Value<Integer>> REMAINING_AIR = Keys.key(ResourceKey.sponge("remaining_air"), TypeTokens.INTEGER_VALUE_TOKEN);

    /**
     * The remaining amount of ticks the current brewing
     * process of a {@link BrewingStand} will take.
     *
     * <p>If nothing is being brewed, the remaining brew time will be 0.</p>
     */
    public static final Key<Value<Ticks>> REMAINING_BREW_TIME = Keys.key(ResourceKey.sponge("remaining_brew_time"), TypeTokens.TICKS_VALUE_TOKEN);

    /**
     * Represents the {@link Key} for the remaining number of ticks to pass
     * before another attempt to spawn entities is made by a {@link MobSpawner}.
     */
    public static final Key<Value<Ticks>> REMAINING_SPAWN_DELAY = Keys.key(ResourceKey.sponge("remaining_spawn_delay"), TypeTokens.TICKS_VALUE_TOKEN);

    /**
     * The amount of food a food {@link ItemStack} restores when eaten.
     * Readonly
     */
    public static final Key<Value<Integer>> REPLENISHED_FOOD = Keys.key(ResourceKey.sponge("replenished_food"), TypeTokens.INTEGER_VALUE_TOKEN);

    /**
     * The amount of saturation a food {@link ItemStack} provides when eaten.
     * Readonly
     */
    public static final Key<Value<Double>> REPLENISHED_SATURATION = Keys.key(ResourceKey.sponge("replenished_saturation"), TypeTokens.DOUBLE_VALUE_TOKEN);

    /**
     * The {@link InstrumentType} of a {@link BlockState} when placed under a {@link BlockTypes#NOTE_BLOCK}.
     * Readonly
     */
    public static final Key<Value<InstrumentType>> REPRESENTED_INSTRUMENT = Keys.key(ResourceKey.sponge("represented_instrument"), TypeTokens.INSTRUMENT_TYPE_VALUE_TOKEN);

    /**
     * How close a {@link Player} has to be around the {@link MobSpawner}
     * in order for it to attempt to spawn entities.
     */
    public static final Key<Value<Double>> REQUIRED_PLAYER_RANGE = Keys.key(ResourceKey.sponge("required_player_range"), TypeTokens.DOUBLE_VALUE_TOKEN);

    /**
     * The spawn locations a {@link Player}
     * may have for various worlds based on {@link UUID} of the world.
     */
    public static final Key<MapValue<ResourceKey, RespawnLocation>> RESPAWN_LOCATIONS = Keys.key(ResourceKey.sponge("respawn_locations"), TypeTokens.MAP_RESOURCE_KEY_RESPAWN_LOCATION_VALUE_TOKEN);

    /**
     * The rotation of an {@link ArmorStand}'s right arm.
     */
    public static final Key<Value<Vector3d>> RIGHT_ARM_ROTATION = Keys.key(ResourceKey.sponge("right_arm_rotation"), TypeTokens.VECTOR_3D_VALUE_TOKEN);

    /**
     * The rotation of an {@link ArmorStand}'s right leg.
     */
    public static final Key<Value<Vector3d>> RIGHT_LEG_ROTATION = Keys.key(ResourceKey.sponge("right_leg_rotation"), TypeTokens.VECTOR_3D_VALUE_TOKEN);

    /**
     * The time a {@link Ravager} is roaring.
     */
    public static final Key<Value<Ticks>> ROARING_TIME = Keys.key(ResourceKey.sponge("roaring_time"), TypeTokens.TICKS_VALUE_TOKEN);

    /**
     * The current saturation of a {@link Player}.
     *
     * <p>When the saturation level reaches 0, the food level is usually
     * diminished such that the food level is decreased by 1, then
     * saturation is reset to the maximum value. This type of effect occurs
     * over time and can be modified by movements and actions performed by the
     * {@link Player}.</p>
     */
    public static final Key<Value<Double>> SATURATION = Keys.key(ResourceKey.sponge("saturation"), TypeTokens.DOUBLE_VALUE_TOKEN);

    /**
     * The "scale" for the size of an {@link Entity}.
     *
     * <p>Together with {@link #BASE_SIZE} and {@link #HEIGHT} this defines the size of an {@link Entity}.</p>
     */
    public static final Key<Value<Double>> SCALE = Keys.key(ResourceKey.sponge("scale"), TypeTokens.DOUBLE_VALUE_TOKEN);

    /**
     * The scoreboard tags applied to an {@link Entity}.
     *
     * @see <a href="https://minecraft.gamepedia.com/Scoreboard#Tags">
     * https://minecraft.gamepedia.com/Scoreboard#Tags</a>
     */
    public static final Key<SetValue<String>> SCOREBOARD_TAGS = Keys.key(ResourceKey.sponge("scoreboard_tags"), TypeTokens.SET_STRING_VALUE_TOKEN);

    /**
     * A {@link Beacon}'s secondary effect.
     */
    public static final Key<Value<PotionEffectType>> SECONDARY_POTION_EFFECT_TYPE = Keys.key(ResourceKey.sponge("secondary_potion_effect_type"), TypeTokens.POTION_EFFECT_TYPE_VALUE_TOKEN);

    /**
     * A {@link Fox fox's} second trusted {@link UUID}, usually a {@link Player}.
     */
    public static final Key<Value<UUID>> SECOND_TRUSTED = Keys.key(ResourceKey.sponge("second_trusted"), TypeTokens.UUID_VALUE_TOKEN);

    /**
     * The shooter of a {@link Projectile}.
     */
    public static final Key<Value<ProjectileSource>> SHOOTER = Keys.key(ResourceKey.sponge("shooter"), TypeTokens.PROJECTILE_SOURCE_VALUE_TOKEN);

    /**
     * Whether a {@link EndCrystal} should show it's bottom bedrock platform.
     */
    public static final Key<Value<Boolean>> SHOW_BOTTOM = Keys.key(ResourceKey.sponge("show_bottom"), TypeTokens.BOOLEAN_VALUE_TOKEN);

    /**
     * The lines displayed on a {@link Sign}.
     */
    public static final Key<ListValue<Component>> SIGN_LINES = Keys.key(ResourceKey.sponge("sign_lines"), TypeTokens.LIST_COMPONENT_VALUE_TOKEN);

    /**
     * The size of a {@link Slime}.
     * or
     * The size of a {@link Phantom}. In vanilla, this ranges between 0 and 64.
     */
    public static final Key<Value<Integer>> SIZE = Keys.key(ResourceKey.sponge("size"), TypeTokens.INTEGER_VALUE_TOKEN);

    /**
     * The parts of a {@link ServerPlayer} skin that should be displayed.
     *
     * <p>This is a read-only value, set by the client.</p>
     */
    public static final Key<SetValue<SkinPart>> SKIN_PARTS = Keys.key(ResourceKey.sponge("skin_parts"), TypeTokens.SET_SKIN_PARTS_VALUE_TOKEN);

    /**
     * The skin of a {@link Humanoid}.
     *
     * <p>Skins can only be manipulated by supplying the UUID of a player
     * having that skin. The binary skin data is signed by Mojang so fully
     * customized skins are not possible.</p>
     * Readonly (Player)
     */
    public static final Key<Value<ProfileProperty>> SKIN_PROFILE_PROPERTY = Keys.key(ResourceKey.sponge("skin_profile_property"), TypeTokens.PROFILE_PROPERTY_VALUE_TOKEN);

    /**
     * The "moisture" state of a {@link Dolphin}.
     *
     * <p>
     *     Vanilla sets the dolphin's skin moisture to 2400 so long as the entity
     *     is in water, being rained on, or in a bubble column. If not, the dolphin
     *     will loose 1 moisture per tick. Once this value is 0 or below, the dolphin
     *     will be damaged via {@link DamageSources#DRYOUT} with a value of 1 per tick
     *     until death.
     * </p>
     */
    public static final Key<Value<Integer>> SKIN_MOISTURE = Keys.key(ResourceKey.sponge("skin_moisture"), TypeTokens.INTEGER_VALUE_TOKEN);

    /**
     * The skylight value at a {@link ServerLocation}.
     * For the blocklight see {@link #BLOCK_LIGHT}.
     * Readonly
     */
    public static final Key<Value<Integer>> SKY_LIGHT = Keys.key(ResourceKey.sponge("sky_light"), TypeTokens.INTEGER_VALUE_TOKEN);

    /**
     * The {@link SlabPortion} of a {@link BlockState}.
     */
    public static final Key<Value<SlabPortion>> SLAB_PORTION = Keys.key(ResourceKey.sponge("slab_portion"), TypeTokens.SLAB_PORTION_VALUE_TOKEN);

    /**
     * The sleep timer of a {@link Player}.
     */
    public static final Key<Value<Integer>> SLEEP_TIMER = Keys.key(ResourceKey.sponge("sleep_timer"), TypeTokens.INTEGER_VALUE_TOKEN);

    /**
     * The index of a {@link Slot} in an {@link Inventory}
     * Readonly
     */
    public static final Key<Value<Integer>> SLOT_INDEX = Keys.key(ResourceKey.sponge("slot_index"), TypeTokens.INTEGER_VALUE_TOKEN);

    /**
     * The position of a {@link Slot} within a {@link GridInventory}.
     * Readonly
     */
    public static final Key<Value<Vector2i>> SLOT_POSITION = Keys.key(ResourceKey.sponge("slot_position"), TypeTokens.VECTOR_2I_VALUE_TOKEN);

    /**
     * The side of a particular {@link Slot}, for use in querying "sided inventories".
     * Readonly
     */
    public static final Key<Value<Direction>> SLOT_SIDE = Keys.key(ResourceKey.sponge("slot_side"), TypeTokens.DIRECTION_VALUE_TOKEN);

    /**
     * Whether a {@link Minecart} slows down when it has no {@link Keys#PASSENGERS}.
     */
    public static final Key<Value<Boolean>> SLOWS_UNOCCUPIED = Keys.key(ResourceKey.sponge("slows_unoccupied"), TypeTokens.BOOLEAN_VALUE_TOKEN);

    /**
     * The time a {@link Panda} has been sneezing (in ticks)
     */
    public static final Key<Value<Ticks>> SNEEZING_TIME = Keys.key(ResourceKey.sponge("sneezing_time"), TypeTokens.TICKS_VALUE_TOKEN);

    /**
     * The list of {@link EntityArchetype}s able to be spawned by a {@link MobSpawner}.
     */
    public static final Key<WeightedCollectionValue<EntityArchetype>> SPAWNABLE_ENTITIES = Keys.key(ResourceKey.sponge("spawnable_entities"), TypeTokens.WEIGHTED_ENTITY_ARCHETYPE_COLLECTION_VALUE_TOKEN);

    /**
     * How many entities a {@link MobSpawner} has spawned so far.
     */
    public static final Key<Value<Integer>> SPAWN_COUNT = Keys.key(ResourceKey.sponge("spawn_count"), TypeTokens.INTEGER_VALUE_TOKEN);

    /**
     * How far away from the {@link MobSpawner} the entities spawned by it may appear.
     */
    public static final Key<Value<Double>> SPAWN_RANGE = Keys.key(ResourceKey.sponge("spawn_range"), TypeTokens.DOUBLE_VALUE_TOKEN);

    /**
     * The {@link Entity target} of the spectator camera of a {@link Player}.
     */
    public static final Key<Value<Entity>> SPECTATOR_TARGET = Keys.key(ResourceKey.sponge("spectator_target"), TypeTokens.ENTITY_VALUE_TOKEN);

    /**
     * The {@link StairShape} of a {@link BlockState}.
     */
    public static final Key<Value<StairShape>> STAIR_SHAPE = Keys.key(ResourceKey.sponge("stair_shape"), TypeTokens.STAIR_SHAPE_VALUE_TOKEN);

    /**
     * The {@link Statistic}s of a {@link Player}.
     */
    public static final Key<MapValue<Statistic, Long>> STATISTICS = Keys.key(ResourceKey.sponge("statistics"), TypeTokens.MAP_STATISTIC_LONG_VALUE_TOKEN);

    /**
     * The enchantments stored on an {@link ItemStack}.
     *
     * <p>Stored enchantments are meant to be transferred. Usually this key
     * applies to {@link ItemTypes#ENCHANTED_BOOK} {@link ItemStack}s. Enchantments
     * affecting the item stack are retrieved via {@link #APPLIED_ENCHANTMENTS}
     * instead.</p>
     */
    public static final Key<ListValue<Enchantment>> STORED_ENCHANTMENTS = Keys.key(ResourceKey.sponge("stored_enchantments"), TypeTokens.LIST_ENCHANTMENT_VALUE_TOKEN);

    /**
     * A {@link Llama}s carrying strength. The higher the strength,
     * the more items it can carry (effectively the size of inventory).
     */
    public static final Key<Value<Integer>> STRENGTH = Keys.key(ResourceKey.sponge("strength"), TypeTokens.INTEGER_VALUE_TOKEN);

    /**
     * The author of a structure from a {@link StructureBlock}.
     */
    public static final Key<Value<String>> STRUCTURE_AUTHOR = Keys.key(ResourceKey.sponge("structure_author"), TypeTokens.STRING_VALUE_TOKEN);

    /**
     * Whether a {@link StructureBlock} should
     * ignore entities when saving a structure.
     */
    public static final Key<Value<Boolean>> STRUCTURE_IGNORE_ENTITIES = Keys.key(ResourceKey.sponge("structure_ignore_entities"), TypeTokens.BOOLEAN_VALUE_TOKEN);

    /**
     * The integrity of a {@link StructureBlock}.
     */
    public static final Key<Value<Double>> STRUCTURE_INTEGRITY = Keys.key(ResourceKey.sponge("structure_integrity"), TypeTokens.DOUBLE_VALUE_TOKEN);

    /**
     * The mode of a {@link StructureBlock}.
     */
    public static final Key<Value<StructureMode>> STRUCTURE_MODE = Keys.key(ResourceKey.sponge("structure_mode"), TypeTokens.STRUCTURE_MODE_VALUE_TOKEN);

    /**
     * The position of a {@link StructureBlock}.
     */
    public static final Key<Value<Vector3i>> STRUCTURE_POSITION = Keys.key(ResourceKey.sponge("structure_position"), TypeTokens.VECTOR_3I_VALUE_TOKEN);

    /**
     * Whether a {@link StructureBlock} is powered.
     */
    public static final Key<Value<Boolean>> STRUCTURE_POWERED = Keys.key(ResourceKey.sponge("structure_powered"), TypeTokens.BOOLEAN_VALUE_TOKEN);

    /**
     * The seed of a {@link StructureBlock}
     */
    public static final Key<Value<Long>> STRUCTURE_SEED = Keys.key(ResourceKey.sponge("structure_seed"), TypeTokens.LONG_VALUE_TOKEN);

    /**
     * Whether a
     * {@link StructureBlock} should make all {@link BlockTypes#AIR},
     * {@link BlockTypes#CAVE_AIR}, {@link BlockTypes#STRUCTURE_VOID} visible.
     */
    public static final Key<Value<Boolean>> STRUCTURE_SHOW_AIR = Keys.key(ResourceKey.sponge("structure_show_air"), TypeTokens.BOOLEAN_VALUE_TOKEN);

    /**
     * Whether a {@link StructureBlock} shows the bounding box.
     */
    public static final Key<Value<Boolean>> STRUCTURE_SHOW_BOUNDING_BOX = Keys.key(ResourceKey.sponge("structure_show_bounding_box"), TypeTokens.BOOLEAN_VALUE_TOKEN);

    /**
     * The size of a {@link StructureBlock}s structure.
     */
    public static final Key<Value<Vector3i>> STRUCTURE_SIZE = Keys.key(ResourceKey.sponge("structure_size"), TypeTokens.VECTOR_3I_VALUE_TOKEN);

    /**
     * The amount of "stuck arrows" in a {@link Living}.
     */
    public static final Key<Value<Integer>> STUCK_ARROWS = Keys.key(ResourceKey.sponge("stuck_arrows"), TypeTokens.INTEGER_VALUE_TOKEN);

    /**
     * The time (in ticks) a {@link Ravager} is stunned.
     */
    public static final Key<Value<Ticks>> STUNNED_TIME = Keys.key(ResourceKey.sponge("stunned_time"), TypeTokens.TICKS_VALUE_TOKEN);

    /**
     * The amount of successful executions of a command
     * stored in a {@link CommandBlock} or {@link CommandBlockMinecart}.
     */
    public static final Key<Value<Integer>> SUCCESS_COUNT = Keys.key(ResourceKey.sponge("success_count"), TypeTokens.INTEGER_VALUE_TOKEN);

    /**
     * Whether a {@link BlockState} is suspended.
     */
    public static final Key<Value<Boolean>> SUSPENDED = Keys.key(ResourceKey.sponge("suspended"), TypeTokens.BOOLEAN_VALUE_TOKEN);

    /**
     * The swiftness of an {@link Entity} e.g. {@link Minecart}s.
     * <p>This is equivalent to the magnitude of the {@link #VELOCITY} vector</p>
     */
    public static final Key<Value<Double>> SWIFTNESS = Keys.key(ResourceKey.sponge("swiftness"), TypeTokens.DOUBLE_VALUE_TOKEN);

    /**
     * The tamer of a {@link TameableAnimal} or {@link HorseLike}.
     */
    public static final Key<Value<UUID>> TAMER = Keys.key(ResourceKey.sponge("tamer"), TypeTokens.UUID_VALUE_TOKEN);

    /**
     * The targeted entity either by an {@link Agent} and it's
     * {@link GoalExecutorTypes#TARGET} selector or by a {@link FishingBobber} or {@link ShulkerBullet}.
     */
    public static final Key<Value<Entity>> TARGET_ENTITY = Keys.key(ResourceKey.sponge("target_entity"), TypeTokens.ENTITY_VALUE_TOKEN);

    /**
     * A target location.
     * e.g. An {@link EyeOfEnder} target or a {@link Player}'s compass.
     */
    public static final Key<Value<Vector3d>> TARGET_LOCATION = Keys.key(ResourceKey.sponge("target_location"), TypeTokens.VECTOR_3D_VALUE_TOKEN);

    /**
     * A target block position.
     * e.g. A {@link Patroller}'s patrol target,
     * the travel position of a {@link Turtle},
     * the exit portal position of a {@link EndGateway} or
     * an {@link EndCrystal}'s beam target.
     */
    public static final Key<Value<Vector3i>> TARGET_POSITION = Keys.key(ResourceKey.sponge("target_position"), TypeTokens.VECTOR_3I_VALUE_TOKEN);

    /**
     * The remaining fuse time in ticks of a {@link FusedExplosive}.
     * This value may be set to an arbitrary value
     * if the explosive is not primed.
     */
    public static final Key<Value<Ticks>> TICKS_REMAINING = Keys.key(ResourceKey.sponge("ticks_remaining"), TypeTokens.TICKS_VALUE_TOKEN);

    /**
     * The {@link ItemTier} of an {@link ItemStack} tool.
     * Readonly
     */
    public static final Key<Value<ItemTier>> TOOL_TYPE = Keys.key(ResourceKey.sponge("tool_type"), TypeTokens.ITEM_TIER_VALUE_TOKEN);

    /**
     * Whether a {@link CommandBlock} does track its output.
     *
     * <p>If this is set, the output of the most recent execution can be
     * retrieved using {@link #LAST_COMMAND_OUTPUT}.</p>
     */
    public static final Key<Value<Boolean>> TRACKS_OUTPUT = Keys.key(ResourceKey.sponge("tracks_output"), TypeTokens.BOOLEAN_VALUE_TOKEN);

    /**
     * Tge {@link TradeOffer}s offered by a {@link Trader}.
     */
    public static final Key<ListValue<TradeOffer>> TRADE_OFFERS = Keys.key(ResourceKey.sponge("trade_offers"), TypeTokens.LIST_TRADE_OFFER_VALUE_TOKEN);

    /**
     * Whether an {@link Entity} is transient.
     * This prevents the entity from being saved to disk.
     * The rules for this are as follows...
     *   If the entity type says that it isn't transient then this key is readonly.
     *   If the entity type says that it is transient, then this key dictates the current state.
     */
    public static final Key<Value<Boolean>> TRANSIENT = Keys.key(ResourceKey.sponge("transient"), TypeTokens.BOOLEAN_VALUE_TOKEN);

    /**
     * A {@link TropicalFish}'s shape.
     */
    public static final Key<Value<TropicalFishShape>> TROPICAL_FISH_SHAPE = Keys.key(ResourceKey.sponge("tropical_fish_shape"), TypeTokens.TROPICAL_FISH_SHAPE_VALUE_TOKEN);

    /**
     * The time a {@link Panda} has been unhappy (in ticks)
     */
    public static final Key<Value<Ticks>> UNHAPPY_TIME = Keys.key(ResourceKey.sponge("unhappy_time"), TypeTokens.TICKS_VALUE_TOKEN);

    /**
     * The {@link UUID} of a custom inventory.
     */
    public static final Key<Value<UUID>> UNIQUE_ID = Keys.key(ResourceKey.sponge("unique_id"), TypeTokens.UUID_VALUE_TOKEN);

    /**
     * The deceleration a {@link Boat} while it does not have {@link Keys#PASSENGERS}.
     */
    public static final Key<Value<Double>> UNOCCUPIED_DECELERATION = Keys.key(ResourceKey.sponge("unoccupied_deceleration"), TypeTokens.DOUBLE_VALUE_TOKEN);

    /**
     * Whether a {@link BlockTypes#TNT} {@link BlockState} is unstable.
     */
    public static final Key<Value<Boolean>> UNSTABLE = Keys.key(ResourceKey.sponge("unstable"), TypeTokens.BOOLEAN_VALUE_TOKEN);

    /**
     * Whether changes to {@link Keys#SKIN_PROFILE_PROPERTY} should
     * be reflected in an entitie's {@link GameProfile}.
     */
    public static final Key<Value<Boolean>> UPDATE_GAME_PROFILE = Keys.key(ResourceKey.sponge("update_game_profile"), TypeTokens.BOOLEAN_VALUE_TOKEN);

    /**
     * Whether an {@link Entity} is vanished.
     *
     * <p>The presence of a vanished entity will not be made known to a client;
     * no packets pertaining to this entity are sent. Client-side, this entity
     * will cease to exist. Server-side it may still be targeted by hostile
     * entities or collide with other entities.</p>
     *
     * <p>Vanishing an {@link Entity} ridden by other entities (see
     * {@link #PASSENGERS} will cause problems.</p>
     * <p>
     */
    public static final Key<Value<Boolean>> VANISH = Keys.key(ResourceKey.sponge("vanish"), TypeTokens.BOOLEAN_VALUE_TOKEN);

    /**
     * Whether an {@link Entity} ignores collision with other entities.
     *
     * <p>This state will be ignored if the {@link Entity} is not also
     * vanished as per {@link #VANISH}.</p>
     */
    public static final Key<Value<Boolean>> VANISH_IGNORES_COLLISION = Keys.key(ResourceKey.sponge("vanish_ignores_collision"), TypeTokens.BOOLEAN_VALUE_TOKEN);

    /**
     * Whether an {@link Entity} can be targeted for attack by another entity.
     * This prevents neither {@link Player}s from attacking the entity nor
     * will it be protected from untargeted damage like fire or explosions.
     *
     * <p>This state will be ignored if the {@link Entity} is not also
     * vanished as per {@link #VANISH}.}.</p>
     */
    public static final Key<Value<Boolean>> VANISH_PREVENTS_TARGETING = Keys.key(ResourceKey.sponge("vanish_prevents_targeting"), TypeTokens.BOOLEAN_VALUE_TOKEN);

    /**
     * The vehicle an {@link Entity} is riding.
     *
     * <p>Vehicles may be nested as a vehicle might itself ride another entity.
     * To get the vehicle on bottom, use {@link Keys#BASE_VEHICLE}.</p>
     */
    public static final Key<Value<Entity>> VEHICLE = Keys.key(ResourceKey.sponge("vehicle"), TypeTokens.ENTITY_VALUE_TOKEN);

    /**
     * The velocity of an {@link Entity}.
     */
    public static final Key<Value<Vector3d>> VELOCITY = Keys.key(ResourceKey.sponge("velocity"), TypeTokens.VECTOR_3D_VALUE_TOKEN);

    /**
     * The client view distance of a {@link ServerPlayer}. Read-only.
     *
     * <p>This value represents the radius (around the player) in
     * unit chunks.</p>
     */
    public static final Key<Value<Integer>> VIEW_DISTANCE = Keys.key(ResourceKey.sponge("view_distance"), TypeTokens.INTEGER_VALUE_TOKEN);

    /**
     * The type of a {@link Villager} or {@link ZombieVillager}.
     */
    public static final Key<Value<VillagerType>> VILLAGER_TYPE = Keys.key(ResourceKey.sponge("villager_type"), TypeTokens.VILLAGER_TYPE_VALUE_TOKEN);

    /**
     * The duration in ticks after which an
     * {@link AreaEffectCloud} will begin to apply its effect to entities.
     */
    public static final Key<Value<Ticks>> WAIT_TIME = Keys.key(ResourceKey.sponge("wait_time"), TypeTokens.TICKS_VALUE_TOKEN);

    /**
     * The base speed at which a {@link Player} or {@link Living} walks.
     */
    public static final Key<Value<Double>> WALKING_SPEED = Keys.key(ResourceKey.sponge("walking_speed"), TypeTokens.DOUBLE_VALUE_TOKEN);

    /**
     * Whether a thrown {@link EyeOfEnder} will shatter.
     */
    public static final Key<Value<Boolean>> WILL_SHATTER = Keys.key(ResourceKey.sponge("will_shatter"), TypeTokens.BOOLEAN_VALUE_TOKEN);

    /**
     * The {@link WireAttachmentType}s of a {@link BlockTypes#REDSTONE_WIRE} {@link BlockState} for its neighboring blocks.
     */
    public static final Key<MapValue<Direction, WireAttachmentType>> WIRE_ATTACHMENTS = Keys.key(ResourceKey.sponge("wire_attachments"), TypeTokens.MAP_DIRECTION_WIRE_ATTACHMENT_VALUE_TOKEN);

    /**
     * The {@link WireAttachmentType} of a {@link BlockTypes#REDSTONE_WIRE} {@link BlockState}
     * for its neighboring block to the {@link Direction#EAST}.
     */
    public static final Key<Value<WireAttachmentType>> WIRE_ATTACHMENT_EAST = Keys.key(ResourceKey.sponge("wire_attachment_east"), TypeTokens.WIRE_ATTACHMENT_TYPE_VALUE_TOKEN);

    /**
     * The {@link WireAttachmentType} of a {@link BlockTypes#REDSTONE_WIRE} {@link BlockState}
     * for its neighboring block to the {@link Direction#NORTH}.
     */
    public static final Key<Value<WireAttachmentType>> WIRE_ATTACHMENT_NORTH = Keys.key(ResourceKey.sponge("wire_attachment_north"), TypeTokens.WIRE_ATTACHMENT_TYPE_VALUE_TOKEN);

    /**
     * The {@link WireAttachmentType} of a {@link BlockTypes#REDSTONE_WIRE} {@link BlockState}
     * for its neighboring block to the {@link Direction#SOUTH}.
     */
    public static final Key<Value<WireAttachmentType>> WIRE_ATTACHMENT_SOUTH = Keys.key(ResourceKey.sponge("wire_attachment_south"), TypeTokens.WIRE_ATTACHMENT_TYPE_VALUE_TOKEN);

    /**
     * The {@link WireAttachmentType} of a {@link BlockTypes#REDSTONE_WIRE} {@link BlockState}
     * for its neighboring block to the {@link Direction#WEST}.
     */
    public static final Key<Value<WireAttachmentType>> WIRE_ATTACHMENT_WEST = Keys.key(ResourceKey.sponge("wire_attachment_west"), TypeTokens.WIRE_ATTACHMENT_TYPE_VALUE_TOKEN);

    /**
     * The entities targeted by the three {@link Wither} heads. In vanilla the wither only targets {@link Living}. {@code null} for no target entity.
     */
    public static final Key<ListValue<Entity>> WITHER_TARGETS = Keys.key(ResourceKey.sponge("wither_targets"), TypeTokens.LIST_ENTITY_VALUE_TOKEN);

    /**
     * The {@link Sheep} who is being targeted by the {@link SpellTypes#WOLOLO}
     * spell being casted by an {@link Evoker}
     */
    public static final Key<Value<Sheep>> WOLOLO_TARGET = Keys.key(ResourceKey.sponge("wololo_target"), TypeTokens.SHEEP_VALUE_TOKEN);

    // SORTFIELDS:OFF

    // @formatter:on

    private static <T, V extends Value<T>> Key<V> key(final ResourceKey resourceKey, final TypeToken<V> token) {
        return Key.builder().key(resourceKey).type(token).build();
    }

    private Keys() {
    }
}<|MERGE_RESOLUTION|>--- conflicted
+++ resolved
@@ -1846,11 +1846,7 @@
      * Represents the {@link Key} for the {@link ResourceKey} of a {@link ServerWorld}.
      * {@link MapInfo}
      */
-<<<<<<< HEAD
-    public static final Key<Value<ResourceKey>> MAP_WORLD = Keys.key(ResourceKey.sponge("map_world"), TypeTokens.WORLD_VALUE_TOKEN);
-=======
     public static final Key<Value<ResourceKey>> MAP_WORLD = Keys.key(ResourceKey.sponge("map_world"), TypeTokens.RESOURCE_KEY_VALUE_TOKEN);
->>>>>>> a9959b7c
 
     /**
      * The matter state of a {@link BlockState}
