--- conflicted
+++ resolved
@@ -22,36 +22,25 @@
  * OUT OF OR IN CONNECTION WITH THE SOFTWARE OR THE USE OR OTHER DEALINGS IN
  * THE SOFTWARE.
  */
-
 package org.spongepowered.api;
 
-<<<<<<< HEAD
-import java.util.Collection;
-import java.util.UUID;
-
-import javax.annotation.Nullable;
-
-=======
->>>>>>> c744deea
-import org.apache.logging.log4j.Logger;
 import org.spongepowered.api.entity.Player;
 import org.spongepowered.api.event.EventManager;
 import org.spongepowered.api.plugin.PluginManager;
 import org.spongepowered.api.text.TextMessage;
 import org.spongepowered.api.world.World;
 
-<<<<<<< HEAD
-=======
-import javax.annotation.Nullable;
 import java.util.Collection;
 import java.util.UUID;
 
->>>>>>> c744deea
+import javax.annotation.Nullable;
+
+import org.apache.logging.log4j.Logger;
+
 /**
  * The core accessor of the API. The implementation uses this to pass constructed objects.
  */
 public interface Game {
-
     /**
      * Gets the {@link org.apache.logging.log4j.Logger} of the implementation.
      *
@@ -154,5 +143,4 @@
      * @return The implementation version
      */
     String getImplementationVersion();
-
 }