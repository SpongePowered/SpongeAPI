/*
 * This file is part of SpongeAPI, licensed under the MIT License (MIT).
 *
 * Copyright (c) SpongePowered <https://www.spongepowered.org>
 * Copyright (c) contributors
 *
 * Permission is hereby granted, free of charge, to any person obtaining a copy
 * of this software and associated documentation files (the "Software"), to deal
 * in the Software without restriction, including without limitation the rights
 * to use, copy, modify, merge, publish, distribute, sublicense, and/or sell
 * copies of the Software, and to permit persons to whom the Software is
 * furnished to do so, subject to the following conditions:
 *
 * The above copyright notice and this permission notice shall be included in
 * all copies or substantial portions of the Software.
 *
 * THE SOFTWARE IS PROVIDED "AS IS", WITHOUT WARRANTY OF ANY KIND, EXPRESS OR
 * IMPLIED, INCLUDING BUT NOT LIMITED TO THE WARRANTIES OF MERCHANTABILITY,
 * FITNESS FOR A PARTICULAR PURPOSE AND NONINFRINGEMENT. IN NO EVENT SHALL THE
 * AUTHORS OR COPYRIGHT HOLDERS BE LIABLE FOR ANY CLAIM, DAMAGES OR OTHER
 * LIABILITY, WHETHER IN AN ACTION OF CONTRACT, TORT OR OTHERWISE, ARISING FROM,
 * OUT OF OR IN CONNECTION WITH THE SOFTWARE OR THE USE OR OTHER DEALINGS IN
 * THE SOFTWARE.
 */
package org.spongepowered.api.map.decoration;

import com.flowpowered.math.vector.Vector2i;
import org.spongepowered.api.Sponge;
import org.spongepowered.api.data.DataContainer;
import org.spongepowered.api.data.DataSerializable;
<<<<<<< HEAD
import org.spongepowered.api.data.DataView;
import org.spongepowered.api.data.key.Keys;
import org.spongepowered.api.entity.hanging.ItemFrame;
import org.spongepowered.api.entity.living.player.Player;
import org.spongepowered.api.map.MapCanvas;
import org.spongepowered.api.map.decoration.orientation.MapDecorationOrientation;
=======
import org.spongepowered.api.data.persistence.DataBuilder;
import org.spongepowered.api.map.MapCanvas;
import org.spongepowered.api.map.MapInfo;
>>>>>>> a91ea219
import org.spongepowered.api.util.Direction;
import org.spongepowered.api.util.ResettableBuilder;

/**
 * A {@code MapDecoration} represents a symbol that may be placed at a specific
 * point on a {@link MapInfo map}, which exists as a separate layer on top of a
 * {@link MapCanvas}. A common example of a Decoration is the player marker.
 *
 * <p>Unlike a {@link MapCanvas} which is a relatively static feature of a
 * {@link MapInfo}, the position and rotation of decorations can be updated
 * more easily.</p>
 *
 * <p>The co-ordinate system used when getting or setting a decoration's
 * location on a map is independent of any world a map may be based on.
 * Instead, valid co-ordinates range from {@link Byte#MIN_VALUE -128} to
 * {@link Byte#MAX_VALUE 127}. The bottom left corner of the map is given by the
 * co-ordinates (-128, -128).</p>
 */
public interface MapDecoration extends DataSerializable {

    /**
     * Creates a {@link Builder} for generating {@link MapDecoration}s.
     *
     * @return A {@link Builder}
     */
    static Builder builder() {
        return Sponge.getRegistry().createBuilder(Builder.class);
    }

<<<<<<< HEAD
    static MapDecoration of(MapDecorationType type, Vector2i position, MapDecorationOrientation rotation) {return builder().type(type).position(position).rotation(rotation).build();}
=======
    /**
     * Creates a new {@link MapDecoration} given a
     * {@link MapDecorationType}, position and {@link Direction} which
     * represents the rotation of the decoration on the map.
     *
     * @param type The {@link MapDecorationType} symbol
     * @param x The x co-ordinate of this decoration
     * @param y The y co-ordinate of this decoration
     * @param rotation The {@link Direction} that represents the rotation of the
     *                 decoration
     * @return The {@link MapDecoration}
     */
    static MapDecoration of(final MapDecorationType type, final int x, final int y, final Direction rotation) {
        return builder().type(type).x(x).y(y).rotation(rotation).build();
    }
>>>>>>> a91ea219

    /**
     * Gets the {@link MapDecorationType} this decoration is displaying
     *
     * @return The {@link MapDecorationType}
     */
    MapDecorationType getType();

    /**
     * Gets the position on a {@link MapInfo} that this decoration will be
     * placed.
     *
     * @return Vector2i Co-ordinate position in world
     */
    Vector2i getPosition();

    /**
<<<<<<< HEAD
=======
     * Gets the x co-ordinate of this decoration
     *
     * @return The x co-ordinate
     */
    int getX();

    /**
     * Gets the y co-ordinate of this decoration
     *
     * @return The y co-ordinate
     */
    int getY();

    /**
>>>>>>> a91ea219
     * Sets the position of where the MapDecoration is on Maps,
     * or where it would be if applied to a {@link org.spongepowered.api.map.MapInfo}
     * 0,0 is the center of the map
     * Ranges from {@value java.lang.Byte#MIN_VALUE}-{@value java.lang.Byte#MAX_VALUE}. AKA any valid byte value
     * @param position Vector2i world x and y cords
     */
    void setPosition(Vector2i position);

    /**
     * Sets rotation with a {@link MapDecorationOrientation}
     * @param rot MapDecorationOrientation
     */
    void setRotation(MapDecorationOrientation rot);

    /**
     * Gets the {@link MapDecorationOrientation} the Map Decoration is pointing in
     * @return MapDecorationOrientation
     */
    MapDecorationOrientation getRotation();

    /**
     * Gets whether this {@link MapDecoration} is persistent
     * <p>A {@link MapDecoration} being persistent means it cannot be changed
     * apart from by a plugin.</p>
     *
     * <p>Examples of persistent MapDecorations:</p>
     * <ul>
     * <p>  - Plugin added MapDecorations</p>
     * <p>  - Structures located on the map, i.e Guardian Temple</p>
     * </ul>
     * <p>Examples of non-persistent MapDecorations:</p>
     * <ul>
     * <p>  - MapDecorations marking a {@link Player}'s current location,
     *          (if {@link Keys#MAP_TRACKS_PLAYERS} is true and if they are in range).</p>
     * <p>  - MapDecorations marking a {@link ItemFrame}'s position.</p>
     * </ul>
     *
     * <p>This affects whether this will be serialized in {@link MapCanvas#toContainer()}.
     * Go there if you want more details</p>
     *
     * <p>This does <b>not</b> affect {@link #toContainer()}, which will serialize fine.</p>
     *
     * @return true if this {@link MapDecoration} is persistent
     */
    boolean isPersistent();

<<<<<<< HEAD
    interface Builder extends ResettableBuilder<MapDecoration, Builder> {
=======
    /**
     * Gets the direction the Map Decoration is pointing
     * @return Direction, a cardinal/ordinal/secondary
     */
    Direction getRotation();

    /**
     * A builder that creates {@link MapDecoration}
     */
    interface Builder extends DataBuilder<MapDecoration> {

>>>>>>> a91ea219
        /**
         * Sets the {@link MapDecorationType} that the built
         * {@link MapDecoration} will display.
         *
         * @param type The {@link MapDecorationType}
         * @return This builder, for chaining
         */
        Builder type(MapDecorationType type);

        /**
         * Sets the rotation for this builder
         * (for when it is applied to a {@link org.spongepowered.api.map.MapInfo})
<<<<<<< HEAD
         * @param rot a {@link MapDecorationOrientation}
         * @return this Builder, for chaining
         */
        Builder rotation(MapDecorationOrientation rot) throws IllegalArgumentException;
=======
         * @param x map coordinate where 0 is the centre of the map.
         * Ranges from {@value java.lang.Byte#MIN_VALUE}-{@value java.lang.Byte#MAX_VALUE}. AKA any valid byte value
         * @return This builder, for chaining
         */
        Builder x(int x) throws IllegalArgumentException;

        /**
         * Sets the Y position of the MapDecoration
         *
         * (for when it is applied to a {@link org.spongepowered.api.map.MapInfo})
         * @param y map coordinate where 0 is the centre of the map.
         * Ranges from {@value java.lang.Byte#MIN_VALUE}-{@value java.lang.Byte#MAX_VALUE}. AKA any valid byte value
         * @return This builder, for chaining
         */
        Builder y(int y) throws IllegalArgumentException;

        /**
         * Sets the orientation of the symbol when displayed on a {@link MapInfo}.
         *
         * <p>The supplied {@link Direction} can only be any of the cardinal or
         * sub-cardinal directions.</p>
         *
         * @param direction The {@link Direction} the
         * @return This builder, for chaining
         * @throws IllegalArgumentException if an invalid {@link Direction} is
         *      provided
         */
        Builder rotation(Direction direction) throws IllegalArgumentException;
>>>>>>> a91ea219

        /**
         * Sets the position of the decoration. Valid co-ordinates are between
         * {@link Byte#MIN_VALUE -128} and {@link Byte#MAX_VALUE 127}, with
         * (-128, -128) being the bottom left corner of a map.
         *
         * @see MapDecoration for further descrption of the co-ordinate system
         *
         * @return This builder, for chaining
         * @throws IllegalArgumentException if a position outside of the map
         *      is specified.
         */
        Builder position(Vector2i position) throws IllegalArgumentException;

        /**
<<<<<<< HEAD
         * Attempts to reconstruct the builder with all of the data from
         * {@link MapDecoration#toContainer()}.
         *
         * <p>If the given DataView was from a persistent
         * {@link MapDecoration}, i.e,
         * {@link MapDecoration#isPersistent()} returned true,
         * it will create a custom MapDecoration that mimics it,
         * which will be persistent</p>
         *
         * @param container The container to translate
         * @return This builder, for chaining
         */
        Builder fromContainer(DataView container);

        /**
         * Builds an instance of MapDecoration.
=======
         * Creates a new {@link MapDecoration} based on the current builder
         * state.
>>>>>>> a91ea219
         *
         * @return A {@link MapDecoration}
         * @throws IllegalStateException if a {@link MapDecorationType} has not
         *      been supplied
         */
        MapDecoration build() throws IllegalStateException;

    }

}<|MERGE_RESOLUTION|>--- conflicted
+++ resolved
@@ -26,20 +26,14 @@
 
 import com.flowpowered.math.vector.Vector2i;
 import org.spongepowered.api.Sponge;
-import org.spongepowered.api.data.DataContainer;
 import org.spongepowered.api.data.DataSerializable;
-<<<<<<< HEAD
 import org.spongepowered.api.data.DataView;
 import org.spongepowered.api.data.key.Keys;
 import org.spongepowered.api.entity.hanging.ItemFrame;
 import org.spongepowered.api.entity.living.player.Player;
 import org.spongepowered.api.map.MapCanvas;
+import org.spongepowered.api.map.MapInfo;
 import org.spongepowered.api.map.decoration.orientation.MapDecorationOrientation;
-=======
-import org.spongepowered.api.data.persistence.DataBuilder;
-import org.spongepowered.api.map.MapCanvas;
-import org.spongepowered.api.map.MapInfo;
->>>>>>> a91ea219
 import org.spongepowered.api.util.Direction;
 import org.spongepowered.api.util.ResettableBuilder;
 
@@ -69,9 +63,6 @@
         return Sponge.getRegistry().createBuilder(Builder.class);
     }
 
-<<<<<<< HEAD
-    static MapDecoration of(MapDecorationType type, Vector2i position, MapDecorationOrientation rotation) {return builder().type(type).position(position).rotation(rotation).build();}
-=======
     /**
      * Creates a new {@link MapDecoration} given a
      * {@link MapDecorationType}, position and {@link Direction} which
@@ -80,14 +71,13 @@
      * @param type The {@link MapDecorationType} symbol
      * @param x The x co-ordinate of this decoration
      * @param y The y co-ordinate of this decoration
-     * @param rotation The {@link Direction} that represents the rotation of the
+     * @param rotation The {@link MapDecorationOrientation} that represents the rotation of the
      *                 decoration
      * @return The {@link MapDecoration}
      */
-    static MapDecoration of(final MapDecorationType type, final int x, final int y, final Direction rotation) {
-        return builder().type(type).x(x).y(y).rotation(rotation).build();
+    static MapDecoration of(final MapDecorationType type, final int x, final int y, final MapDecorationOrientation rotation) {
+        return builder().type(type).position(Vector2i.from(x, y)).rotation(rotation).build();
     }
->>>>>>> a91ea219
 
     /**
      * Gets the {@link MapDecorationType} this decoration is displaying
@@ -105,23 +95,6 @@
     Vector2i getPosition();
 
     /**
-<<<<<<< HEAD
-=======
-     * Gets the x co-ordinate of this decoration
-     *
-     * @return The x co-ordinate
-     */
-    int getX();
-
-    /**
-     * Gets the y co-ordinate of this decoration
-     *
-     * @return The y co-ordinate
-     */
-    int getY();
-
-    /**
->>>>>>> a91ea219
      * Sets the position of where the MapDecoration is on Maps,
      * or where it would be if applied to a {@link org.spongepowered.api.map.MapInfo}
      * 0,0 is the center of the map
@@ -168,21 +141,11 @@
      */
     boolean isPersistent();
 
-<<<<<<< HEAD
-    interface Builder extends ResettableBuilder<MapDecoration, Builder> {
-=======
-    /**
-     * Gets the direction the Map Decoration is pointing
-     * @return Direction, a cardinal/ordinal/secondary
-     */
-    Direction getRotation();
-
     /**
      * A builder that creates {@link MapDecoration}
      */
-    interface Builder extends DataBuilder<MapDecoration> {
-
->>>>>>> a91ea219
+    interface Builder extends ResettableBuilder<MapDecoration, MapDecoration.Builder> {
+
         /**
          * Sets the {@link MapDecorationType} that the built
          * {@link MapDecoration} will display.
@@ -193,43 +156,12 @@
         Builder type(MapDecorationType type);
 
         /**
-         * Sets the rotation for this builder
-         * (for when it is applied to a {@link org.spongepowered.api.map.MapInfo})
-<<<<<<< HEAD
-         * @param rot a {@link MapDecorationOrientation}
-         * @return this Builder, for chaining
-         */
-        Builder rotation(MapDecorationOrientation rot) throws IllegalArgumentException;
-=======
-         * @param x map coordinate where 0 is the centre of the map.
-         * Ranges from {@value java.lang.Byte#MIN_VALUE}-{@value java.lang.Byte#MAX_VALUE}. AKA any valid byte value
-         * @return This builder, for chaining
-         */
-        Builder x(int x) throws IllegalArgumentException;
-
-        /**
-         * Sets the Y position of the MapDecoration
-         *
-         * (for when it is applied to a {@link org.spongepowered.api.map.MapInfo})
-         * @param y map coordinate where 0 is the centre of the map.
-         * Ranges from {@value java.lang.Byte#MIN_VALUE}-{@value java.lang.Byte#MAX_VALUE}. AKA any valid byte value
-         * @return This builder, for chaining
-         */
-        Builder y(int y) throws IllegalArgumentException;
-
-        /**
          * Sets the orientation of the symbol when displayed on a {@link MapInfo}.
          *
-         * <p>The supplied {@link Direction} can only be any of the cardinal or
-         * sub-cardinal directions.</p>
-         *
-         * @param direction The {@link Direction} the
-         * @return This builder, for chaining
-         * @throws IllegalArgumentException if an invalid {@link Direction} is
-         *      provided
-         */
-        Builder rotation(Direction direction) throws IllegalArgumentException;
->>>>>>> a91ea219
+         * @param rot The {@link MapDecorationOrientation} the
+         * @return This builder, for chaining
+         */
+        Builder rotation(MapDecorationOrientation rot);
 
         /**
          * Sets the position of the decoration. Valid co-ordinates are between
@@ -245,7 +177,6 @@
         Builder position(Vector2i position) throws IllegalArgumentException;
 
         /**
-<<<<<<< HEAD
          * Attempts to reconstruct the builder with all of the data from
          * {@link MapDecoration#toContainer()}.
          *
@@ -261,11 +192,8 @@
         Builder fromContainer(DataView container);
 
         /**
-         * Builds an instance of MapDecoration.
-=======
          * Creates a new {@link MapDecoration} based on the current builder
          * state.
->>>>>>> a91ea219
          *
          * @return A {@link MapDecoration}
          * @throws IllegalStateException if a {@link MapDecorationType} has not
