/*
 * This file is part of SpongeAPI, licensed under the MIT License (MIT).
 *
 * Copyright (c) SpongePowered <https://www.spongepowered.org>
 * Copyright (c) contributors
 *
 * Permission is hereby granted, free of charge, to any person obtaining a copy
 * of this software and associated documentation files (the "Software"), to deal
 * in the Software without restriction, including without limitation the rights
 * to use, copy, modify, merge, publish, distribute, sublicense, and/or sell
 * copies of the Software, and to permit persons to whom the Software is
 * furnished to do so, subject to the following conditions:
 *
 * The above copyright notice and this permission notice shall be included in
 * all copies or substantial portions of the Software.
 *
 * THE SOFTWARE IS PROVIDED "AS IS", WITHOUT WARRANTY OF ANY KIND, EXPRESS OR
 * IMPLIED, INCLUDING BUT NOT LIMITED TO THE WARRANTIES OF MERCHANTABILITY,
 * FITNESS FOR A PARTICULAR PURPOSE AND NONINFRINGEMENT. IN NO EVENT SHALL THE
 * AUTHORS OR COPYRIGHT HOLDERS BE LIABLE FOR ANY CLAIM, DAMAGES OR OTHER
 * LIABILITY, WHETHER IN AN ACTION OF CONTRACT, TORT OR OTHERWISE, ARISING FROM,
 * OUT OF OR IN CONNECTION WITH THE SOFTWARE OR THE USE OR OTHER DEALINGS IN
 * THE SOFTWARE.
 */
package org.spongepowered.api.map;

import com.flowpowered.math.vector.Vector2i;
import org.spongepowered.api.Sponge;
import org.spongepowered.api.data.DataContainer;
import org.spongepowered.api.data.DataSerializable;
import org.spongepowered.api.data.DataView;
import org.spongepowered.api.item.ItemTypes;
import org.spongepowered.api.map.color.MapColor;
import org.spongepowered.api.map.color.MapColorTypes;
import org.spongepowered.api.map.decoration.MapDecoration;
import org.spongepowered.api.util.ResettableBuilder;

import java.awt.Image;

/**
 * A {@code MapCanvas} represents the image that is drawn on a
 * {@link ItemTypes#FILLED_MAP}.
 *
 * <p>A canvas in vanilla Minecraft is 128x128 pixels.</p>
 */
public interface MapCanvas extends DataSerializable {

    /**
     * Creates a builder for creating a new {@link MapCanvas}.
     *
     * @return A {@link Builder} to generate a new canvas.
     */
    static Builder builder() {
        return Sponge.getRegistry().createBuilder(Builder.class);
    }

    /**
     * Creates a {@link MapCanvas} where all pixels are set to
     * {@link MapColorTypes#AIR}.
     *
     * @return A blank canvas
     */
    static MapCanvas blank() {
        return MapCanvas.builder().build();
    }

    /**
     * Gets the {@link MapColor} at the given location.
     *
     * @param x The x location
     * @param y The y location
     * @return The {@link MapColor} at the location
     * @throws IllegalArgumentException if either of the requested
     *      co-ordinates are out of bounds.
     */
    MapColor getColor(int x, int y) throws IllegalArgumentException;

    /**
     * Generates an {@link Image} from this {@link MapCanvas}.
     *
     * @return An {@link Image}
     */
    Image toImage();

    /**
     * Generates an {@link Image} from this {@link MapCanvas}, where any pixels
     * that represent {@link MapColorTypes#AIR} will be replaced with the
     * supplied {@link java.awt.Color}.
     *
     * @param color the {@link java.awt.Color} used in place of
     *      {@link MapColorTypes#AIR}
     * @return An {@link Image}
     */
    Image toImage(java.awt.Color color);

<<<<<<< HEAD
    Builder toBuilder();

    interface Builder extends ResettableBuilder<MapCanvas, Builder> {
=======
    /**
     * Creates a {@link Builder} populated with the state of this {@link MapCanvas}.
     *
     * <p>Changes to the returned builder will not affect this canvas.</p>
     *
     * @param canvas
     * @return A {@link Builder}
     */
    Builder toBuilder(MapCanvas canvas);

    /**
     * A builder that creates a {@link MapCanvas}.
     */
    interface Builder extends DataBuilder<MapCanvas> {

>>>>>>> a91ea219
        /**
         * Sets the entire canvas to the supplied {@link MapColor}.
         *
         * @param color The {@link MapColor}
         * @return this builder, for chaining
         */
        Builder paintAll(MapColor color);

        /**
         * Sets the rectangle bounded by the given co-ordinates to the supplied
         * {@link MapColor}.
         *
         * <p>The provided co-ordinates are <strong>included</strong> in the
         * region.</p>
         *
         * @param startX Bottom left corner of region to paint
         * @param startY Bottom left corner of region to paint
         * @param endX Top right corner of region to paint
         * @param endY Top right corner of region to paint
         * @param mapColor The {@link MapColor} to paint the given region
         * @return this builder, for chaining
         */
        Builder paint(int startX, int startY, int endX, int endY, MapColor mapColor);

        /**
         * Sets the rectangle bounded by the given co-ordinates to the supplied
         * {@link MapColor}.
         *
         * <p>The provided co-ordinates are <strong>included</strong> in the
         * region.</p>
         *
         * @param start A {@link Vector2i} that represents one corner of the
         *  rectangle.
         * @param end A {@link Vector2i} that represents the opposite corner of
         *  the rectangle.
         * @param mapColor The {@link MapColor} to paint this region
         * @return this builder, for chaining
         */
        default Builder paint(final Vector2i start, final Vector2i end, final MapColor mapColor) {
            return this.paint(
                    Math.min(start.getX(), end.getX()),
                    Math.max(start.getX(), end.getX()),
                    Math.min(start.getY(), end.getY()),
                    Math.min(start.getY(), end.getY()),
                    mapColor);
        }

        /**
         * Sets up this builder such that calling {@link #build()} will
         * return a copy of the supplied {@link MapCanvas}.
         *
         * @param canvas {@link MapCanvas} to set the state of this builder to
         * @return this builder, for chaining
         */
        Builder from(MapCanvas canvas);

        /**
         * Fills a canvas from an image
         * This given image will be copied and thus changes to the
         * image after this is called will not be reflected.
         * @param image to take from
         * @return This Builder, for chaining
         * @throws IllegalArgumentException if width/height is wrong or not known yet
         * @throws IllegalArgumentException if color found is not in the palette {@link MapColorTypes}
         */
        Builder fromImage(Image image) throws IllegalArgumentException;

        /**
         * Attempts to reconstruct the builder with all of the data from
         * {@link MapCanvas#toContainer()}.
         *
         * @param container The container to translate
         * @return This builder, for chaining
         */
        Builder fromContainer(DataView container);

        /**
         * Creates a {@link MapCanvas} from the state of this builder.
         *
         * @return The {@link MapCanvas}
         */
        MapCanvas build();
    }
}<|MERGE_RESOLUTION|>--- conflicted
+++ resolved
@@ -93,27 +93,21 @@
      */
     Image toImage(java.awt.Color color);
 
-<<<<<<< HEAD
-    Builder toBuilder();
 
-    interface Builder extends ResettableBuilder<MapCanvas, Builder> {
-=======
     /**
      * Creates a {@link Builder} populated with the state of this {@link MapCanvas}.
      *
      * <p>Changes to the returned builder will not affect this canvas.</p>
      *
-     * @param canvas
      * @return A {@link Builder}
      */
-    Builder toBuilder(MapCanvas canvas);
+    Builder toBuilder();
 
     /**
      * A builder that creates a {@link MapCanvas}.
      */
-    interface Builder extends DataBuilder<MapCanvas> {
+    interface Builder extends ResettableBuilder<MapCanvas, Builder> {
 
->>>>>>> a91ea219
         /**
          * Sets the entire canvas to the supplied {@link MapColor}.
          *
