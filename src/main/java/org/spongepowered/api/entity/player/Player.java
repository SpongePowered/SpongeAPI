/*
 * This file is part of Sponge, licensed under the MIT License (MIT).
 *
 * Copyright (c) SpongePowered.org <http://www.spongepowered.org>
 * Copyright (c) contributors
 *
 * Permission is hereby granted, free of charge, to any person obtaining a copy
 * of this software and associated documentation files (the "Software"), to deal
 * in the Software without restriction, including without limitation the rights
 * to use, copy, modify, merge, publish, distribute, sublicense, and/or sell
 * copies of the Software, and to permit persons to whom the Software is
 * furnished to do so, subject to the following conditions:
 *
 * The above copyright notice and this permission notice shall be included in
 * all copies or substantial portions of the Software.
 *
 * THE SOFTWARE IS PROVIDED "AS IS", WITHOUT WARRANTY OF ANY KIND, EXPRESS OR
 * IMPLIED, INCLUDING BUT NOT LIMITED TO THE WARRANTIES OF MERCHANTABILITY,
 * FITNESS FOR A PARTICULAR PURPOSE AND NONINFRINGEMENT. IN NO EVENT SHALL THE
 * AUTHORS OR COPYRIGHT HOLDERS BE LIABLE FOR ANY CLAIM, DAMAGES OR OTHER
 * LIABILITY, WHETHER IN AN ACTION OF CONTRACT, TORT OR OTHERWISE, ARISING FROM,
 * OUT OF OR IN CONNECTION WITH THE SOFTWARE OR THE USE OR OTHER DEALINGS IN
 * THE SOFTWARE.
 */

package org.spongepowered.api.entity.player;

import org.spongepowered.api.effect.Viewer;
import org.spongepowered.api.entity.living.Human;
import org.spongepowered.api.entity.player.gamemode.GameMode;
import org.spongepowered.api.entity.player.gamemode.GameModes;
import org.spongepowered.api.entity.player.tab.TabList;
import org.spongepowered.api.net.PlayerConnection;
import org.spongepowered.api.resourcepack.ResourcePack;
import org.spongepowered.api.text.chat.ChatType;
import org.spongepowered.api.text.message.Message;
import org.spongepowered.api.text.title.Title;
import org.spongepowered.api.text.translation.locale.Locales;
import org.spongepowered.api.util.command.CommandSource;

import java.util.Locale;

/**
 * A Player represents the in-game entity of a human playing on a server. This
 * is in contrast to User which represents the storage and data associated with
 * a Player.
 *
 * <p>
 * Any methods called on Player that are not on User do not store any data that
 * persists across server restarts.
 * </p>
 */
public interface Player extends Human, User, CommandSource, Viewer {

    /**
     * Gets the player's display name. If none set, returns their current
     * username.
     *
     * @return The player's display name
     */
    Message getDisplayName();

    /**
     * Returns whether the {@link Player} can fly via the fly key.
     *
     * @return {@code True} if the {@link Player} is allowed to fly
     */
    boolean getAllowFlight();

    /**
     * Sets if the {@link Player} can fly via the fly key.
     *
     * @param allowFlight {@code True} if the player is allowed to fly
     */
    void setAllowFlight(boolean allowFlight);

    /**
     * Gets the locale used by the player.
     *
     * @return The player's locale
     * @see Locales
     */
    Locale getLocale();

    /**
     * Sends the plain text message(s) with the specified {@link ChatType} on
     * the client.
     * <p>
     * Use {@link #sendMessage(ChatType, Message...)} for a formatted message.
     * </p>
     *
     * @param type The chat type to send the messages to
     * @param message The message(s) to send
     */
    void sendMessage(ChatType type, String... message);

    /**
     * Sends the message(s) with the specified {@link ChatType} on the client.
     *
     * @param type The chat type to send the messages to
     * @param messages The message(s) to send
     */
    void sendMessage(ChatType type, Message... messages);

    /**
     * Sends the message(s) with the specified {@link ChatType} on the client.
     *
     * @param type The chat type to send the messages to
     * @param messages The message(s) to send
     */
    void sendMessage(ChatType type, Iterable<Message> messages);

    /**
     * Sends a {@link Title} to this player.
     *
     * @param title The {@link Title} to send to the player
     */
    void sendTitle(Title title);

    /**
     * Removes the currently displayed {@link Title} from the player and resets
     * all settings back to default values.
     */
    void resetTitle();

    /**
     * Removes the currently displayed {@link Title} from the player's screen.
     */
    void clearTitle();

    /**
     * Gets the player's game mode.
     *
     * @return The player's game mode
     * @see GameModes
     */
    GameMode getGameMode();

    /**
     * Sets the players's game mode.
     *
     * @param gameMode The game mode to set
     * @see GameModes
     */
    void setGameMode(GameMode gameMode);

    /**
     * Gets the appropriate {@link PlayerConnection} linking this Player to a
     * client.
     *
     * @return The connection
     */
    PlayerConnection getConnection();

    /**
<<<<<<< HEAD
     * Sends a resource pack to this player.
     * 
     * @param pack The resourcepack to use
     */
    void sendResourcePack(ResourcePack pack);
=======
     * Gets this player's {@link TabList}.
     * 
     * @return This player's TabList.
     */
    TabList getTabList();
>>>>>>> bb0d3e7e
}<|MERGE_RESOLUTION|>--- conflicted
+++ resolved
@@ -153,17 +153,17 @@
     PlayerConnection getConnection();
 
     /**
-<<<<<<< HEAD
      * Sends a resource pack to this player.
      * 
      * @param pack The resourcepack to use
      */
+
     void sendResourcePack(ResourcePack pack);
-=======
+    /**
      * Gets this player's {@link TabList}.
      * 
      * @return This player's TabList.
      */
     TabList getTabList();
->>>>>>> bb0d3e7e
+
 }