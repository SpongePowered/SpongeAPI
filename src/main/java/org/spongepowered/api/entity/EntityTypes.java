/*
 * This file is part of SpongeAPI, licensed under the MIT License (MIT).
 *
 * Copyright (c) SpongePowered <https://www.spongepowered.org>
 * Copyright (c) contributors
 *
 * Permission is hereby granted, free of charge, to any person obtaining a copy
 * of this software and associated documentation files (the "Software"), to deal
 * in the Software without restriction, including without limitation the rights
 * to use, copy, modify, merge, publish, distribute, sublicense, and/or sell
 * copies of the Software, and to permit persons to whom the Software is
 * furnished to do so, subject to the following conditions:
 *
 * The above copyright notice and this permission notice shall be included in
 * all copies or substantial portions of the Software.
 *
 * THE SOFTWARE IS PROVIDED "AS IS", WITHOUT WARRANTY OF ANY KIND, EXPRESS OR
 * IMPLIED, INCLUDING BUT NOT LIMITED TO THE WARRANTIES OF MERCHANTABILITY,
 * FITNESS FOR A PARTICULAR PURPOSE AND NONINFRINGEMENT. IN NO EVENT SHALL THE
 * AUTHORS OR COPYRIGHT HOLDERS BE LIABLE FOR ANY CLAIM, DAMAGES OR OTHER
 * LIABILITY, WHETHER IN AN ACTION OF CONTRACT, TORT OR OTHERWISE, ARISING FROM,
 * OUT OF OR IN CONNECTION WITH THE SOFTWARE OR THE USE OR OTHER DEALINGS IN
 * THE SOFTWARE.
 */
package org.spongepowered.api.entity;

import org.spongepowered.api.ResourceKey;
import org.spongepowered.api.Sponge;
import org.spongepowered.api.entity.explosive.EndCrystal;
import org.spongepowered.api.entity.explosive.fused.PrimedTNT;
import org.spongepowered.api.entity.hanging.ItemFrame;
import org.spongepowered.api.entity.hanging.LeashKnot;
import org.spongepowered.api.entity.hanging.Painting;
import org.spongepowered.api.entity.living.ArmorStand;
import org.spongepowered.api.entity.living.Bat;
import org.spongepowered.api.entity.living.Human;
import org.spongepowered.api.entity.living.animal.Axolotl;
import org.spongepowered.api.entity.living.animal.Bee;
import org.spongepowered.api.entity.living.animal.Cat;
import org.spongepowered.api.entity.living.animal.Chicken;
import org.spongepowered.api.entity.living.animal.Fox;
import org.spongepowered.api.entity.living.animal.Goat;
import org.spongepowered.api.entity.living.animal.Ocelot;
import org.spongepowered.api.entity.living.animal.Panda;
import org.spongepowered.api.entity.living.animal.Parrot;
import org.spongepowered.api.entity.living.animal.Pig;
import org.spongepowered.api.entity.living.animal.PolarBear;
import org.spongepowered.api.entity.living.animal.Rabbit;
import org.spongepowered.api.entity.living.animal.Sheep;
import org.spongepowered.api.entity.living.animal.Turtle;
import org.spongepowered.api.entity.living.animal.Wolf;
import org.spongepowered.api.entity.living.animal.cow.Cow;
import org.spongepowered.api.entity.living.animal.cow.Mooshroom;
import org.spongepowered.api.entity.living.animal.horse.Donkey;
import org.spongepowered.api.entity.living.animal.horse.Horse;
import org.spongepowered.api.entity.living.animal.horse.Mule;
import org.spongepowered.api.entity.living.animal.horse.SkeletonHorse;
import org.spongepowered.api.entity.living.animal.horse.ZombieHorse;
import org.spongepowered.api.entity.living.animal.horse.llama.Llama;
import org.spongepowered.api.entity.living.animal.horse.llama.TraderLlama;
import org.spongepowered.api.entity.living.aquatic.Dolphin;
import org.spongepowered.api.entity.living.aquatic.GlowSquid;
import org.spongepowered.api.entity.living.aquatic.Squid;
import org.spongepowered.api.entity.living.aquatic.fish.Pufferfish;
import org.spongepowered.api.entity.living.aquatic.fish.school.Cod;
import org.spongepowered.api.entity.living.aquatic.fish.school.Salmon;
import org.spongepowered.api.entity.living.aquatic.fish.school.TropicalFish;
import org.spongepowered.api.entity.living.golem.IronGolem;
import org.spongepowered.api.entity.living.golem.Shulker;
import org.spongepowered.api.entity.living.golem.SnowGolem;
import org.spongepowered.api.entity.living.monster.Blaze;
import org.spongepowered.api.entity.living.monster.Creeper;
import org.spongepowered.api.entity.living.monster.Enderman;
import org.spongepowered.api.entity.living.monster.Endermite;
import org.spongepowered.api.entity.living.monster.Ghast;
import org.spongepowered.api.entity.living.monster.Giant;
import org.spongepowered.api.entity.living.monster.Phantom;
import org.spongepowered.api.entity.living.monster.Silverfish;
import org.spongepowered.api.entity.living.monster.Strider;
import org.spongepowered.api.entity.living.monster.Vex;
import org.spongepowered.api.entity.living.monster.Zoglin;
import org.spongepowered.api.entity.living.monster.boss.Wither;
import org.spongepowered.api.entity.living.monster.boss.dragon.EnderDragon;
import org.spongepowered.api.entity.living.monster.guardian.ElderGuardian;
import org.spongepowered.api.entity.living.monster.guardian.Guardian;
import org.spongepowered.api.entity.living.monster.hoglin.Hoglin;
import org.spongepowered.api.entity.living.monster.piglin.Piglin;
import org.spongepowered.api.entity.living.monster.piglin.PiglinBrute;
import org.spongepowered.api.entity.living.monster.raider.Ravager;
import org.spongepowered.api.entity.living.monster.raider.Witch;
import org.spongepowered.api.entity.living.monster.raider.illager.Pillager;
import org.spongepowered.api.entity.living.monster.raider.illager.Vindicator;
import org.spongepowered.api.entity.living.monster.raider.illager.spellcaster.Evoker;
import org.spongepowered.api.entity.living.monster.raider.illager.spellcaster.Illusioner;
import org.spongepowered.api.entity.living.monster.skeleton.Skeleton;
import org.spongepowered.api.entity.living.monster.skeleton.Stray;
import org.spongepowered.api.entity.living.monster.skeleton.WitherSkeleton;
import org.spongepowered.api.entity.living.monster.slime.MagmaCube;
import org.spongepowered.api.entity.living.monster.slime.Slime;
import org.spongepowered.api.entity.living.monster.spider.CaveSpider;
import org.spongepowered.api.entity.living.monster.spider.Spider;
import org.spongepowered.api.entity.living.monster.zombie.Drowned;
import org.spongepowered.api.entity.living.monster.zombie.Husk;
import org.spongepowered.api.entity.living.monster.zombie.Zombie;
import org.spongepowered.api.entity.living.monster.zombie.ZombieVillager;
import org.spongepowered.api.entity.living.monster.zombie.ZombifiedPiglin;
import org.spongepowered.api.entity.living.player.Player;
import org.spongepowered.api.entity.living.trader.Villager;
import org.spongepowered.api.entity.living.trader.WanderingTrader;
import org.spongepowered.api.entity.projectile.Egg;
import org.spongepowered.api.entity.projectile.EnderPearl;
import org.spongepowered.api.entity.projectile.EvokerFangs;
import org.spongepowered.api.entity.projectile.ExperienceBottle;
import org.spongepowered.api.entity.projectile.EyeOfEnder;
import org.spongepowered.api.entity.projectile.FishingBobber;
import org.spongepowered.api.entity.projectile.LlamaSpit;
import org.spongepowered.api.entity.projectile.Potion;
import org.spongepowered.api.entity.projectile.ShulkerBullet;
import org.spongepowered.api.entity.projectile.Snowball;
import org.spongepowered.api.entity.projectile.arrow.Arrow;
import org.spongepowered.api.entity.projectile.arrow.SpectralArrow;
import org.spongepowered.api.entity.projectile.arrow.Trident;
import org.spongepowered.api.entity.projectile.explosive.FireworkRocket;
import org.spongepowered.api.entity.projectile.explosive.WitherSkull;
import org.spongepowered.api.entity.projectile.explosive.fireball.DragonFireball;
import org.spongepowered.api.entity.projectile.explosive.fireball.ExplosiveFireball;
import org.spongepowered.api.entity.projectile.explosive.fireball.SmallFireball;
import org.spongepowered.api.entity.vehicle.Boat;
import org.spongepowered.api.entity.vehicle.minecart.CommandBlockMinecart;
import org.spongepowered.api.entity.vehicle.minecart.FurnaceMinecart;
import org.spongepowered.api.entity.vehicle.minecart.Minecart;
import org.spongepowered.api.entity.vehicle.minecart.SpawnerMinecart;
import org.spongepowered.api.entity.vehicle.minecart.TNTMinecart;
import org.spongepowered.api.entity.vehicle.minecart.carrier.ChestMinecart;
import org.spongepowered.api.entity.vehicle.minecart.carrier.HopperMinecart;
import org.spongepowered.api.entity.weather.LightningBolt;
import org.spongepowered.api.registry.DefaultedRegistryReference;
import org.spongepowered.api.registry.RegistryKey;
import org.spongepowered.api.registry.RegistryScope;
import org.spongepowered.api.registry.RegistryScopes;
import org.spongepowered.api.registry.RegistryTypes;

@SuppressWarnings("unused")
@RegistryScopes(scopes = RegistryScope.GAME)
public final class EntityTypes {

    // @formatter:off
    // SORTFIELDS:ON
    public static final DefaultedRegistryReference<EntityType<AreaEffectCloud>> AREA_EFFECT_CLOUD = EntityTypes.key(ResourceKey.minecraft("area_effect_cloud"));

    public static final DefaultedRegistryReference<EntityType<ArmorStand>> ARMOR_STAND = EntityTypes.key(ResourceKey.minecraft("armor_stand"));

    public static final DefaultedRegistryReference<EntityType<Arrow>> ARROW = EntityTypes.key(ResourceKey.minecraft("arrow"));

    public static final DefaultedRegistryReference<EntityType<Axolotl>> AXOLOTL = EntityTypes.key(ResourceKey.minecraft("axolotl"));

    public static final DefaultedRegistryReference<EntityType<Bat>> BAT = EntityTypes.key(ResourceKey.minecraft("bat"));

    public static final DefaultedRegistryReference<EntityType<Bee>> BEE = EntityTypes.key(ResourceKey.minecraft("bee"));

    public static final DefaultedRegistryReference<EntityType<Blaze>> BLAZE = EntityTypes.key(ResourceKey.minecraft("blaze"));

    public static final DefaultedRegistryReference<EntityType<Boat>> BOAT = EntityTypes.key(ResourceKey.minecraft("boat"));

    public static final DefaultedRegistryReference<EntityType<Cat>> CAT = EntityTypes.key(ResourceKey.minecraft("cat"));

    public static final DefaultedRegistryReference<EntityType<CaveSpider>> CAVE_SPIDER = EntityTypes.key(ResourceKey.minecraft("cave_spider"));

    public static final DefaultedRegistryReference<EntityType<ChestMinecart>> CHEST_MINECART = EntityTypes.key(ResourceKey.minecraft("chest_minecart"));

    public static final DefaultedRegistryReference<EntityType<Chicken>> CHICKEN = EntityTypes.key(ResourceKey.minecraft("chicken"));

    public static final DefaultedRegistryReference<EntityType<Cod>> COD = EntityTypes.key(ResourceKey.minecraft("cod"));

    public static final DefaultedRegistryReference<EntityType<CommandBlockMinecart>> COMMAND_BLOCK_MINECART = EntityTypes.key(ResourceKey.minecraft("command_block_minecart"));

    public static final DefaultedRegistryReference<EntityType<Cow>> COW = EntityTypes.key(ResourceKey.minecraft("cow"));

    public static final DefaultedRegistryReference<EntityType<Creeper>> CREEPER = EntityTypes.key(ResourceKey.minecraft("creeper"));

    public static final DefaultedRegistryReference<EntityType<Dolphin>> DOLPHIN = EntityTypes.key(ResourceKey.minecraft("dolphin"));

    public static final DefaultedRegistryReference<EntityType<Donkey>> DONKEY = EntityTypes.key(ResourceKey.minecraft("donkey"));

    public static final DefaultedRegistryReference<EntityType<DragonFireball>> DRAGON_FIREBALL = EntityTypes.key(ResourceKey.minecraft("dragon_fireball"));

    public static final DefaultedRegistryReference<EntityType<Drowned>> DROWNED = EntityTypes.key(ResourceKey.minecraft("drowned"));

    public static final DefaultedRegistryReference<EntityType<Egg>> EGG = EntityTypes.key(ResourceKey.minecraft("egg"));

    public static final DefaultedRegistryReference<EntityType<ElderGuardian>> ELDER_GUARDIAN = EntityTypes.key(ResourceKey.minecraft("elder_guardian"));

    public static final DefaultedRegistryReference<EntityType<Enderman>> ENDERMAN = EntityTypes.key(ResourceKey.minecraft("enderman"));

    public static final DefaultedRegistryReference<EntityType<Endermite>> ENDERMITE = EntityTypes.key(ResourceKey.minecraft("endermite"));

    public static final DefaultedRegistryReference<EntityType<EnderDragon>> ENDER_DRAGON = EntityTypes.key(ResourceKey.minecraft("ender_dragon"));

    public static final DefaultedRegistryReference<EntityType<EnderPearl>> ENDER_PEARL = EntityTypes.key(ResourceKey.minecraft("ender_pearl"));

    public static final DefaultedRegistryReference<EntityType<EndCrystal>> END_CRYSTAL = EntityTypes.key(ResourceKey.minecraft("end_crystal"));

    public static final DefaultedRegistryReference<EntityType<Evoker>> EVOKER = EntityTypes.key(ResourceKey.minecraft("evoker"));

    public static final DefaultedRegistryReference<EntityType<EvokerFangs>> EVOKER_FANGS = EntityTypes.key(ResourceKey.minecraft("evoker_fangs"));

    public static final DefaultedRegistryReference<EntityType<ExperienceBottle>> EXPERIENCE_BOTTLE = EntityTypes.key(ResourceKey.minecraft("experience_bottle"));

    public static final DefaultedRegistryReference<EntityType<ExperienceOrb>> EXPERIENCE_ORB = EntityTypes.key(ResourceKey.minecraft("experience_orb"));

    public static final DefaultedRegistryReference<EntityType<EyeOfEnder>> EYE_OF_ENDER = EntityTypes.key(ResourceKey.minecraft("eye_of_ender"));

    public static final DefaultedRegistryReference<EntityType<FallingBlock>> FALLING_BLOCK = EntityTypes.key(ResourceKey.minecraft("falling_block"));

    public static final DefaultedRegistryReference<EntityType<ExplosiveFireball>> FIREBALL = EntityTypes.key(ResourceKey.minecraft("fireball"));

    public static final DefaultedRegistryReference<EntityType<FireworkRocket>> FIREWORK_ROCKET = EntityTypes.key(ResourceKey.minecraft("firework_rocket"));

    public static final DefaultedRegistryReference<EntityType<FishingBobber>> FISHING_BOBBER = EntityTypes.key(ResourceKey.minecraft("fishing_bobber"));

    public static final DefaultedRegistryReference<EntityType<Fox>> FOX = EntityTypes.key(ResourceKey.minecraft("fox"));

    public static final DefaultedRegistryReference<EntityType<FurnaceMinecart>> FURNACE_MINECART = EntityTypes.key(ResourceKey.minecraft("furnace_minecart"));

    public static final DefaultedRegistryReference<EntityType<Ghast>> GHAST = EntityTypes.key(ResourceKey.minecraft("ghast"));

    public static final DefaultedRegistryReference<EntityType<Giant>> GIANT = EntityTypes.key(ResourceKey.minecraft("giant"));

    public static final DefaultedRegistryReference<EntityType<ItemFrame>> GLOW_ITEM_FRAME = EntityTypes.key(ResourceKey.minecraft("glow_item_frame"));

    public static final DefaultedRegistryReference<EntityType<GlowSquid>> GLOW_SQUID = EntityTypes.key(ResourceKey.minecraft("glow_squid"));

    public static final DefaultedRegistryReference<EntityType<Goat>> GOAT = EntityTypes.key(ResourceKey.minecraft("goat"));

    public static final DefaultedRegistryReference<EntityType<Guardian>> GUARDIAN = EntityTypes.key(ResourceKey.minecraft("guardian"));

    public static final DefaultedRegistryReference<EntityType<Hoglin>> HOGLIN = EntityTypes.key(ResourceKey.minecraft("hoglin"));

    public static final DefaultedRegistryReference<EntityType<HopperMinecart>> HOPPER_MINECART = EntityTypes.key(ResourceKey.minecraft("hopper_minecart"));

    public static final DefaultedRegistryReference<EntityType<Horse>> HORSE = EntityTypes.key(ResourceKey.minecraft("horse"));

    public static final DefaultedRegistryReference<EntityType<Human>> HUMAN = EntityTypes.key(ResourceKey.sponge("human"));

    public static final DefaultedRegistryReference<EntityType<Husk>> HUSK = EntityTypes.key(ResourceKey.minecraft("husk"));

    public static final DefaultedRegistryReference<EntityType<Illusioner>> ILLUSIONER = EntityTypes.key(ResourceKey.minecraft("illusioner"));

    public static final DefaultedRegistryReference<EntityType<IronGolem>> IRON_GOLEM = EntityTypes.key(ResourceKey.minecraft("iron_golem"));

    public static final DefaultedRegistryReference<EntityType<Item>> ITEM = EntityTypes.key(ResourceKey.minecraft("item"));

    public static final DefaultedRegistryReference<EntityType<ItemFrame>> ITEM_FRAME = EntityTypes.key(ResourceKey.minecraft("item_frame"));

    public static final DefaultedRegistryReference<EntityType<LeashKnot>> LEASH_KNOT = EntityTypes.key(ResourceKey.minecraft("leash_knot"));

    public static final DefaultedRegistryReference<EntityType<LightningBolt>> LIGHTNING_BOLT = EntityTypes.key(ResourceKey.minecraft("lightning_bolt"));

    public static final DefaultedRegistryReference<EntityType<Llama>> LLAMA = EntityTypes.key(ResourceKey.minecraft("llama"));

    public static final DefaultedRegistryReference<EntityType<LlamaSpit>> LLAMA_SPIT = EntityTypes.key(ResourceKey.minecraft("llama_spit"));

    public static final DefaultedRegistryReference<EntityType<MagmaCube>> MAGMA_CUBE = EntityTypes.key(ResourceKey.minecraft("magma_cube"));

    public static final DefaultedRegistryReference<EntityType<Marker>> MARKER = EntityTypes.key(ResourceKey.minecraft("marker"));

    public static final DefaultedRegistryReference<EntityType<Minecart>> MINECART = EntityTypes.key(ResourceKey.minecraft("minecart"));

    public static final DefaultedRegistryReference<EntityType<Mooshroom>> MOOSHROOM = EntityTypes.key(ResourceKey.minecraft("mooshroom"));

    public static final DefaultedRegistryReference<EntityType<Mule>> MULE = EntityTypes.key(ResourceKey.minecraft("mule"));

    public static final DefaultedRegistryReference<EntityType<Ocelot>> OCELOT = EntityTypes.key(ResourceKey.minecraft("ocelot"));

    public static final DefaultedRegistryReference<EntityType<Painting>> PAINTING = EntityTypes.key(ResourceKey.minecraft("painting"));

    public static final DefaultedRegistryReference<EntityType<Panda>> PANDA = EntityTypes.key(ResourceKey.minecraft("panda"));

    public static final DefaultedRegistryReference<EntityType<Parrot>> PARROT = EntityTypes.key(ResourceKey.minecraft("parrot"));

    public static final DefaultedRegistryReference<EntityType<Phantom>> PHANTOM = EntityTypes.key(ResourceKey.minecraft("phantom"));

    public static final DefaultedRegistryReference<EntityType<Pig>> PIG = EntityTypes.key(ResourceKey.minecraft("pig"));

    public static final DefaultedRegistryReference<EntityType<Piglin>> PIGLIN = EntityTypes.key(ResourceKey.minecraft("piglin"));

    public static final DefaultedRegistryReference<EntityType<PiglinBrute>> PIGLIN_BRUTE = EntityTypes.key(ResourceKey.minecraft("piglin_brute"));

    public static final DefaultedRegistryReference<EntityType<Pillager>> PILLAGER = EntityTypes.key(ResourceKey.minecraft("pillager"));

    public static final DefaultedRegistryReference<EntityType<Player>> PLAYER = EntityTypes.key(ResourceKey.minecraft("player"));

    public static final DefaultedRegistryReference<EntityType<PolarBear>> POLAR_BEAR = EntityTypes.key(ResourceKey.minecraft("polar_bear"));

    public static final DefaultedRegistryReference<EntityType<Potion>> POTION = EntityTypes.key(ResourceKey.minecraft("potion"));

    public static final DefaultedRegistryReference<EntityType<Pufferfish>> PUFFERFISH = EntityTypes.key(ResourceKey.minecraft("pufferfish"));

    public static final DefaultedRegistryReference<EntityType<Rabbit>> RABBIT = EntityTypes.key(ResourceKey.minecraft("rabbit"));

    public static final DefaultedRegistryReference<EntityType<Ravager>> RAVAGER = EntityTypes.key(ResourceKey.minecraft("ravager"));

    public static final DefaultedRegistryReference<EntityType<Salmon>> SALMON = EntityTypes.key(ResourceKey.minecraft("salmon"));

    public static final DefaultedRegistryReference<EntityType<Sheep>> SHEEP = EntityTypes.key(ResourceKey.minecraft("sheep"));

    public static final DefaultedRegistryReference<EntityType<Shulker>> SHULKER = EntityTypes.key(ResourceKey.minecraft("shulker"));

    public static final DefaultedRegistryReference<EntityType<ShulkerBullet>> SHULKER_BULLET = EntityTypes.key(ResourceKey.minecraft("shulker_bullet"));

    public static final DefaultedRegistryReference<EntityType<Silverfish>> SILVERFISH = EntityTypes.key(ResourceKey.minecraft("silverfish"));

    public static final DefaultedRegistryReference<EntityType<Skeleton>> SKELETON = EntityTypes.key(ResourceKey.minecraft("skeleton"));

    public static final DefaultedRegistryReference<EntityType<SkeletonHorse>> SKELETON_HORSE = EntityTypes.key(ResourceKey.minecraft("skeleton_horse"));

    public static final DefaultedRegistryReference<EntityType<Slime>> SLIME = EntityTypes.key(ResourceKey.minecraft("slime"));

    public static final DefaultedRegistryReference<EntityType<SmallFireball>> SMALL_FIREBALL = EntityTypes.key(ResourceKey.minecraft("small_fireball"));

    public static final DefaultedRegistryReference<EntityType<Snowball>> SNOWBALL = EntityTypes.key(ResourceKey.minecraft("snowball"));

    public static final DefaultedRegistryReference<EntityType<SnowGolem>> SNOW_GOLEM = EntityTypes.key(ResourceKey.minecraft("snow_golem"));

    public static final DefaultedRegistryReference<EntityType<SpawnerMinecart>> SPAWNER_MINECART = EntityTypes.key(ResourceKey.minecraft("spawner_minecart"));

    public static final DefaultedRegistryReference<EntityType<SpectralArrow>> SPECTRAL_ARROW = EntityTypes.key(ResourceKey.minecraft("spectral_arrow"));

    public static final DefaultedRegistryReference<EntityType<Spider>> SPIDER = EntityTypes.key(ResourceKey.minecraft("spider"));

    public static final DefaultedRegistryReference<EntityType<Squid>> SQUID = EntityTypes.key(ResourceKey.minecraft("squid"));

    public static final DefaultedRegistryReference<EntityType<Stray>> STRAY = EntityTypes.key(ResourceKey.minecraft("stray"));

    public static final DefaultedRegistryReference<EntityType<Strider>> STRIDER = EntityTypes.key(ResourceKey.minecraft("strider"));

    public static final DefaultedRegistryReference<EntityType<PrimedTNT>> TNT = EntityTypes.key(ResourceKey.minecraft("tnt"));

    public static final DefaultedRegistryReference<EntityType<TNTMinecart>> TNT_MINECART = EntityTypes.key(ResourceKey.minecraft("tnt_minecart"));

    public static final DefaultedRegistryReference<EntityType<TraderLlama>> TRADER_LLAMA = EntityTypes.key(ResourceKey.minecraft("trader_llama"));

    public static final DefaultedRegistryReference<EntityType<Trident>> TRIDENT = EntityTypes.key(ResourceKey.minecraft("trident"));

    public static final DefaultedRegistryReference<EntityType<TropicalFish>> TROPICAL_FISH = EntityTypes.key(ResourceKey.minecraft("tropical_fish"));

    public static final DefaultedRegistryReference<EntityType<Turtle>> TURTLE = EntityTypes.key(ResourceKey.minecraft("turtle"));

    public static final DefaultedRegistryReference<EntityType<Vex>> VEX = EntityTypes.key(ResourceKey.minecraft("vex"));

    public static final DefaultedRegistryReference<EntityType<Villager>> VILLAGER = EntityTypes.key(ResourceKey.minecraft("villager"));

    public static final DefaultedRegistryReference<EntityType<Vindicator>> VINDICATOR = EntityTypes.key(ResourceKey.minecraft("vindicator"));

    public static final DefaultedRegistryReference<EntityType<WanderingTrader>> WANDERING_TRADER = EntityTypes.key(ResourceKey.minecraft("wandering_trader"));

    public static final DefaultedRegistryReference<EntityType<Witch>> WITCH = EntityTypes.key(ResourceKey.minecraft("witch"));

    public static final DefaultedRegistryReference<EntityType<Wither>> WITHER = EntityTypes.key(ResourceKey.minecraft("wither"));

    public static final DefaultedRegistryReference<EntityType<WitherSkeleton>> WITHER_SKELETON = EntityTypes.key(ResourceKey.minecraft("wither_skeleton"));

    public static final DefaultedRegistryReference<EntityType<WitherSkull>> WITHER_SKULL = EntityTypes.key(ResourceKey.minecraft("wither_skull"));

    public static final DefaultedRegistryReference<EntityType<Wolf>> WOLF = EntityTypes.key(ResourceKey.minecraft("wolf"));

    public static final DefaultedRegistryReference<EntityType<Zoglin>> ZOGLIN = EntityTypes.key(ResourceKey.minecraft("zoglin"));

    public static final DefaultedRegistryReference<EntityType<Zombie>> ZOMBIE = EntityTypes.key(ResourceKey.minecraft("zombie"));

    public static final DefaultedRegistryReference<EntityType<ZombieHorse>> ZOMBIE_HORSE = EntityTypes.key(ResourceKey.minecraft("zombie_horse"));

    public static final DefaultedRegistryReference<EntityType<ZombieVillager>> ZOMBIE_VILLAGER = EntityTypes.key(ResourceKey.minecraft("zombie_villager"));

    public static final DefaultedRegistryReference<EntityType<ZombifiedPiglin>> ZOMBIFIED_PIGLIN = EntityTypes.key(ResourceKey.minecraft("zombified_piglin"));

<<<<<<< HEAD
    // SORTFIELDS:OFF
    // @formatter:on
=======
>>>>>>> 0b9188d7
    private EntityTypes() {
    }

    private static <T extends Entity> DefaultedRegistryReference<EntityType<T>> key(final ResourceKey location) {
        return RegistryKey.of(RegistryTypes.ENTITY_TYPE, location).asDefaultedReference(() -> Sponge.game().registries());
    }
}<|MERGE_RESOLUTION|>--- conflicted
+++ resolved
@@ -374,11 +374,8 @@
 
     public static final DefaultedRegistryReference<EntityType<ZombifiedPiglin>> ZOMBIFIED_PIGLIN = EntityTypes.key(ResourceKey.minecraft("zombified_piglin"));
 
-<<<<<<< HEAD
     // SORTFIELDS:OFF
     // @formatter:on
-=======
->>>>>>> 0b9188d7
     private EntityTypes() {
     }
 
