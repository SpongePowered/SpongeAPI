--- conflicted
+++ resolved
@@ -32,7 +32,6 @@
 import org.spongepowered.api.data.manipulator.mutable.DisplayNameData;
 import org.spongepowered.api.data.manipulator.mutable.entity.GameModeData;
 import org.spongepowered.api.data.manipulator.mutable.entity.JoinData;
-import org.spongepowered.api.data.type.SkinPart;
 import org.spongepowered.api.data.value.mutable.Value;
 import org.spongepowered.api.effect.Viewer;
 import org.spongepowered.api.entity.Entity;
@@ -50,15 +49,10 @@
 import org.spongepowered.api.text.channel.ChatTypeMessageReceiver;
 import org.spongepowered.api.text.channel.MessageReceiver;
 import org.spongepowered.api.text.chat.ChatType;
-<<<<<<< HEAD
-=======
-import org.spongepowered.api.text.chat.ChatVisibility;
 import org.spongepowered.api.world.WorldBorder;
->>>>>>> d0d1f631
 
 import java.time.Instant;
 import java.util.Optional;
-import java.util.Set;
 import javax.annotation.Nullable;
 
 /**
@@ -128,13 +122,6 @@
     void kick(Text reason);
 
     /**
-     * Gets the skin parts that this player has allowed to render.
-     *
-     * @return A set of skin parts displayed
-     */
-    Set<SkinPart> getDisplayedSkinParts();
-
-    /**
      * Gets the {@link Scoreboard} displayed to the player.
      *
      * @return The scoreboard displayed to the player
@@ -201,6 +188,7 @@
     default DisplayNameData getDisplayNameData() {
         return get(DisplayNameData.class).get();
     }
+
     /**
      * Gets a copy of the current {@link GameModeData} for this {@link Player}.
      *
@@ -209,6 +197,7 @@
     default GameModeData getGameModeData() {
         return get(GameModeData.class).get();
     }
+
     /**
      * Gets the current {@link GameMode} for this {@link Player}.
      *
@@ -263,8 +252,6 @@
      * @param entity The entity to spectate
      */
     void setSpectatorTarget(@Nullable Entity entity);
-<<<<<<< HEAD
-=======
 
     /**
      * Gets the {@link WorldBorder} for this player, if present. If no border is
@@ -276,12 +263,11 @@
     Optional<WorldBorder> getWorldBorder();
 
     /**
-     * Sets the {@link WorldBorder} instance for this player to the given world 
+     * Sets the {@link WorldBorder} instance for this player to the given world
      * border. If {@code null} is passed, the world border is unset.
-     * 
+     *
      * @param border The world border to be used, may be {@code null}
      * @param cause The cause of the border's change
      */
     void setWorldBorder(@Nullable WorldBorder border, Cause cause);
->>>>>>> d0d1f631
 }