--- conflicted
+++ resolved
@@ -33,12 +33,9 @@
 import org.spongepowered.api.entity.living.animal.Animal;
 import org.spongepowered.api.entity.living.player.gamemode.GameMode;
 import org.spongepowered.api.entity.living.player.server.ServerPlayer;
-<<<<<<< HEAD
-import org.spongepowered.api.map.MapStorage;
-=======
 import org.spongepowered.api.event.lifecycle.RegisterCommandEvent;
 import org.spongepowered.api.network.ServerSideConnection;
->>>>>>> a2839965
+import org.spongepowered.api.map.MapStorage;
 import org.spongepowered.api.profile.GameProfileManager;
 import org.spongepowered.api.resourcepack.ResourcePack;
 import org.spongepowered.api.scoreboard.Scoreboard;
@@ -374,7 +371,16 @@
     ServiceProvider.ServerScoped getServiceProvider();
 
     /**
-<<<<<<< HEAD
+     * Gets the {@link CommandManager} for executing and inspecting commands.
+     *
+     * <p>Commands must be registered by listening to the
+     * {@link RegisterCommandEvent} instead.</p>
+     *
+     * @return The {@link CommandManager} instance.
+     */
+    CommandManager getCommandManager();
+
+    /**
      * Gets the map storage for this server
      *
      * <p>This allows for control over the server's maps,
@@ -383,15 +389,4 @@
      * @return MapStorage
      */
     MapStorage getMapStorage();
-=======
-     * Gets the {@link CommandManager} for executing and inspecting commands.
-     *
-     * <p>Commands must be registered by listening to the
-     * {@link RegisterCommandEvent} instead.</p>
-     *
-     * @return The {@link CommandManager} instance.
-     */
-    CommandManager getCommandManager();
-
->>>>>>> a2839965
 }