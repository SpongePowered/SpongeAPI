/*
 * This file is part of SpongeAPI, licensed under the MIT License (MIT).
 *
 * Copyright (c) SpongePowered <https://www.spongepowered.org>
 * Copyright (c) contributors
 *
 * Permission is hereby granted, free of charge, to any person obtaining a copy
 * of this software and associated documentation files (the "Software"), to deal
 * in the Software without restriction, including without limitation the rights
 * to use, copy, modify, merge, publish, distribute, sublicense, and/or sell
 * copies of the Software, and to permit persons to whom the Software is
 * furnished to do so, subject to the following conditions:
 *
 * The above copyright notice and this permission notice shall be included in
 * all copies or substantial portions of the Software.
 *
 * THE SOFTWARE IS PROVIDED "AS IS", WITHOUT WARRANTY OF ANY KIND, EXPRESS OR
 * IMPLIED, INCLUDING BUT NOT LIMITED TO THE WARRANTIES OF MERCHANTABILITY,
 * FITNESS FOR A PARTICULAR PURPOSE AND NONINFRINGEMENT. IN NO EVENT SHALL THE
 * AUTHORS OR COPYRIGHT HOLDERS BE LIABLE FOR ANY CLAIM, DAMAGES OR OTHER
 * LIABILITY, WHETHER IN AN ACTION OF CONTRACT, TORT OR OTHERWISE, ARISING FROM,
 * OUT OF OR IN CONNECTION WITH THE SOFTWARE OR THE USE OR OTHER DEALINGS IN
 * THE SOFTWARE.
 */
package org.spongepowered.api.event;

import static org.junit.Assert.assertNotNull;
import static org.mockito.ArgumentMatchers.any;
import static org.mockito.Mockito.mock;
import static org.mockito.Mockito.withSettings;

import com.google.common.collect.ImmutableList;
import com.google.common.collect.ImmutableSet;
import com.google.common.reflect.TypeToken;
import org.checkerframework.checker.nullness.qual.Nullable;
import org.junit.runners.Parameterized;
import org.mockito.Mockito;
import org.mockito.stubbing.Answer;
import org.spongepowered.api.data.DataHolder;
import org.spongepowered.api.data.DataTransactionResult;
<<<<<<< HEAD
=======
import org.spongepowered.api.data.manipulator.ImmutableDataManipulator;
import org.spongepowered.api.entity.Transform;
>>>>>>> 2ad94d34
import org.spongepowered.api.event.cause.Cause;
import org.spongepowered.api.event.cause.EventContext;
import org.spongepowered.api.event.entity.AttackEntityEvent;
import org.spongepowered.api.event.entity.DamageEntityEvent;
import org.spongepowered.api.event.entity.HealEntityEvent;
import org.spongepowered.api.event.entity.ai.AITaskEvent;
import org.spongepowered.api.event.game.GameRegistryEvent;
import org.spongepowered.api.event.impl.AbstractEvent;
import org.spongepowered.api.text.Text;
import org.spongepowered.api.text.action.ClickAction;
import org.spongepowered.api.text.action.HoverAction;
import org.spongepowered.api.text.action.ShiftClickAction;
import org.spongepowered.api.text.action.TextActions;
import org.spongepowered.api.text.format.TextFormat;
import org.spongepowered.api.util.Color;
import org.spongepowered.api.util.PEBKACException;
import org.spongepowered.api.util.Transform;
import org.spongepowered.api.world.Location;
import org.spongepowered.api.world.World;
import org.spongepowered.math.vector.Vector3d;

import java.lang.reflect.Array;
import java.lang.reflect.Method;
import java.lang.reflect.Modifier;
import java.lang.reflect.Type;
import java.net.InetSocketAddress;
import java.time.Duration;
import java.time.Instant;
import java.util.ArrayList;
import java.util.List;
import java.util.Locale;
import java.util.Optional;
import java.util.OptionalInt;
import java.util.Set;
import java.util.UUID;

//@RunWith(Parameterized.class)
public class SpongeEventFactoryTest {

    private static final Set<Class<?>> excludedEvents = ImmutableSet.of(DamageEntityEvent.class, HealEntityEvent.class,
            AITaskEvent.class, AITaskEvent.Add.class, AITaskEvent.Remove.class, AttackEntityEvent.class,
            GameRegistryEvent.Register.class);

    private static final Set<String> excludedMethods = ImmutableSet.of("getEntitySnapshots");

    // We need to keep a reference to any mocked World passed into a Location,
    // to ensure that it is not GC'd for the duration of a test. This list
    private static List<World> worlds = new ArrayList<>();

    private static final Answer<Object> EVENT_MOCKING_ANSWER = (invoc -> {
        Class<?> clazz = invoc.getMethod().getReturnType();

        // We use the original mock type to try to get more information about
        // the return type. For example, imagine that SignData#asImmutable is called
        // on a mocked SignData instance. The return type given to use by
        // by 'invoc.getMethod().getReturnType()' will be 'ImmutableDataManipulator',
        // since that's the return type of the method itself. However, we need to consider
        // the 'generic' return type of SignData#asImmutable, which is ImmutableSignData.
        // Guava's TypeToken takes generic parameters into account, allowing us to mock
        // the most specific known return type.
        Type returnType = TypeToken.of(
                Mockito.mockingDetails(invoc.getMock()).getMockCreationSettings().getTypeToMock()
        )
                .method(invoc.getMethod())
                .getReturnType().getType();

        if (returnType instanceof Class<?> && clazz != returnType) {
            clazz = (Class<?>) returnType;
        }

        // We pass along a TypeToken built from the generic return type.
        // This allows 'mockParam' to take into account generic parameters when
        // resolving the return type of future method invocations.
        // For example, imagine that we're mocking MutableBoundedValue<Integer>.
        // For 'mockParam' to know that the mocked 'get()' method should return
        // Integer, and not Object, it needs the TypeToken to provide the information
        // not present in the base class.
        TypeToken<?> token = TypeToken.of(invoc.getMethod().getGenericReturnType());
        return mockParam(clazz, token);
    });

    @Parameterized.Parameters(name = "{0}")
    public static List<Object[]> getMethods() {
        ImmutableList.Builder<Object[]> methods = ImmutableList.builder();
        for (Method method : SpongeEventFactory.class.getMethods()) {
            if (method.getName().startsWith("create") && Modifier.isStatic(method.getModifiers())
                    && !excludedEvents.contains(method.getReturnType())) {
                methods.add(new Object[]{method.getReturnType().getName(), method});
            }
        }
        return methods.build();
    }

    @Parameterized.Parameter
    public String event;
    @Parameterized.Parameter(1)
    public Method method;

//    @Test
    public void testCreate() {
        try {
            // We only care about keeping extends around for the duration
            // of this particular event.
            worlds.clear();

            Class<?>[] paramTypes = this.method.getParameterTypes();
            Object[] params = new Object[paramTypes.length];
            for (int i = 0; i < paramTypes.length; i++) {
                params[i] = mockParam(paramTypes[i], null);
            }
            Object testEvent = this.method.invoke(null, params);
            for (Method eventMethod : testEvent.getClass().getMethods()) {

                if (excludedMethods.contains(eventMethod.getName())) {
                    continue;
                }

                try {
                    paramTypes = eventMethod.getParameterTypes();
                    params = new Object[paramTypes.length];
                    for (int i = 0; i < paramTypes.length; i++) {
                        params[i] = mockParam(paramTypes[i]);
                    }

                    if (eventMethod.getReturnType() != void.class) {
                        assertNotNull("The return type of " + eventMethod + " was null!", eventMethod.invoke(testEvent, params));
                    }

                } catch (Exception e) {
                    throw new RuntimeException(
                            "Invocation of the method '" + eventMethod + "' failed\n\n"
                                    + "(To avoid the need to create numerous boilerplate concrete classes for Sponge's many event "
                                    + "interfaces, the " + SpongeEventFactory.class.getSimpleName()
                                    + " class dynamically creates concrete classes at "
                                    + "runtime. However, as this means that errors may only become known at runtime, this test ensures that problems "
                                    + "are caught during development.)\n\n"
                                    + "The failure of this test is in regards to invocation of a method of the '" + this.method.getReturnType().getName()
                                    + "' event.\n\n"
                                    + "Reasons for failure include:\n"
                                    + "(1) The called method does not conform to format that the class generator expects for getters or setters,"
                                    + "and is not implemented by the abstract class used as the superclass of the generated event."
                                    + "See the wrapped exception for more details.\n"
                                    + "\tSolution: Modify the method name and/or signature to follow the expected getter/sett er semantics,"
                                    + "or annotate the event with @ImplementedBy to indicate the abstract class used as the superclass."
                                    + "(2) A bug in the class generator was found\n"
                                    + "\tSolution: Look into event-impl-gen.\n",
                            e);
                }
            }
        } catch (Exception e) {
            throw new RuntimeException(
                    "Runtime creation of the '" + this.method.getReturnType().getName() + "' event failed\n\n"
                            + "(To avoid the need to create numerous boilerplate concrete classes for Sponge's many event "
                            + "interfaces, the " + SpongeEventFactory.class.getSimpleName()
                            + " class dynamically creates concrete classes at "
                            + "runtime. However, as this means that errors may only become known at runtime, this test ensures that problems "
                            + "are caught during development.)\n\n"
                            + "The failure of this test is in regards to creation of the '" + this.method.getReturnType().getName()
                            + "' event.\n\n"
                            + "Reasons for failure include:\n"
                            + "(1) The event was changed and there are new, removed, or modified properties (most likely)\n"
                            + "\tSolution: Make appropriate changes to " + SpongeEventFactory.class.getName() + "." + this.method.getName()
                            + "(). "
                            + "See the wrapped exception for more details.\n"
                            + "(2) A bug in the class generator was found\n"
                            + "\tSolution: Look into event-impl-gen.\n"
                            + "(3) A method that does not follow getter/setter semantics (getProp(), isBool(), setProp()) "
                            + "was added (i.e. blockList())\n"
                            + "\tSolution: Revisit " + this.method.getReturnType().getName() + " and its supertypes. If the method in question "
                            + "must exist, then the event factory is capable of accepting a base class to build the "
                            + "runtime concrete class upon (i.e. " + AbstractEvent.class.getName()
                            + " is the supertype of all generated event classes).\n", e);
        }
    }

    @Nullable
    public static Object mockParam(final Class<?> paramType) {
        return mockParam(paramType, null);
    }

    @SuppressWarnings({"unchecked", "rawtypes"})
    @Nullable
    public static Object mockParam(final Class<?> paramType, @Nullable TypeToken<?> token) {
        if (paramType == Class.class) {
            return PEBKACException.class;
        } else if (paramType == byte.class || paramType == Byte.class) {
            return (byte) 0;
        } else if (paramType == short.class || paramType == Short.class) {
            return (short) 0;
        } else if (paramType == int.class || paramType == Integer.class) {
            return 0;
        } else if (paramType == long.class || paramType == Long.class) {
            return (long) 0;
        } else if (paramType == float.class || paramType == Float.class) {
            return (float) 0;
        } else if (paramType == double.class || paramType == Double.class) {
            return (double) 0;
        } else if (paramType == char.class || paramType == Character.class) {
            return (char) 0;
        } else if (paramType == boolean.class || paramType == Boolean.class) {
            return false;
        } else if (paramType == void.class || paramType == Void.class) {
            return null;
        } else if (paramType.isArray()) {
            Object array = Array.newInstance(paramType.getComponentType(), 1);
            Array.set(array, 0, mockParam(paramType.getComponentType()));
            return array;
        } else if (paramType == String.class) {
            return "Cupcakes";
        } else if (paramType == Optional.class) {
            return Optional.empty();
        } else if (paramType == OptionalInt.class) {
            return OptionalInt.empty();
        } else if (Enum.class.isAssignableFrom(paramType)) {
            return paramType.getEnumConstants()[0];
        } else if (Location.class.isAssignableFrom(paramType)) {
            World world = (World) mockParam(World.class);
            // Make sure we keep a reference to the World,
            // as Location stores a weak reference
            worlds.add(world);
            final Location mock = mock(Location.class);
            Mockito.when(mock.getWorld()).thenReturn(world);
            return mock;
        } else if (paramType == Transform.class) {
            return mock(Transform.class);
        } else if (InetSocketAddress.class.isAssignableFrom(paramType)) {
            return new InetSocketAddress(12345);
        } else if (paramType == UUID.class) {
            return UUID.randomUUID();
        } else if (paramType == DataTransactionResult.class) {
            return DataTransactionResult.successNoData();
        } else if (paramType == Cause.class) {
            return Cause.of(EventContext.empty(), "none");
        } else if (paramType == Location.class) {
            return Location.of(mock(World.class), Vector3d.ZERO);
        } else if (paramType == Locale.class) {
            return Locale.ROOT;
        } else if (paramType == Text.class) {
            return Text.of();
        } else if (paramType == TextFormat.class) {
            return TextFormat.of();
        } else if (paramType == ShiftClickAction.class) {
            return TextActions.insertText("MOCK_SPONGE_SHIFT_CLICK_INSERT");
        } else if (paramType == HoverAction.class) {
            return TextActions.showText(Text.of("MOCK_SPONGE_HOVER_ACTION_SHOW_TEXT"));
        } else if (paramType == ClickAction.class) {
            return TextActions.runCommand("MOCK_SPONGE_EVENT_FACTORY_RUN_COMMAND");
        } else if (paramType == Duration.class) {
            return Duration.ZERO;
        } else if (paramType == Instant.class) {
            return Instant.now();
        } else if (paramType == TypeToken.class) {
            return TypeToken.of(Object.class);
        } else if (paramType == Color.class) {
            return Color.BLACK;
        } else if (DataHolder.class.isAssignableFrom(paramType)) {
            DataHolder mock = (DataHolder) mock(paramType,
                    withSettings().defaultAnswer(EVENT_MOCKING_ANSWER));

            Mockito.when(mock.getOrCreate(any(Class.class)))
                    .thenAnswer(invocation -> Optional.of(mockParam(invocation.getArgument(0))));

            Mockito.when(mock.get(any(Class.class)))
                    .thenAnswer(invocation -> Optional.of(mockParam(invocation.getArgument(0))));

            return mock;

        } else if (ImmutableDataManipulator.class.isAssignableFrom(paramType)) {
            ImmutableDataManipulator mock = (ImmutableDataManipulator) mock(paramType,
                    withSettings().defaultAnswer(EVENT_MOCKING_ANSWER));

            Mockito.when(mock.with(any(), any())).thenReturn(Optional.of(mock));
            return mock;
        } else {
            if (token != null) {
                // If we hsve a TypeToken available, we use to try to resolve a more specific
                // return type on any of the methods that we mock. This allows us to correctly
                // return an Integer from MutableBoundedValue<Integer>#get(), instead of accidentally
                // returning an Object mock.
                return mock(paramType, withSettings().defaultAnswer(invoc -> {
                    Class<?> realReturnType = token.method(invoc.getMethod()).getReturnType().getRawType();
                    return mockParam(realReturnType, null);
                }));
            }
            return mock(paramType, withSettings().defaultAnswer(EVENT_MOCKING_ANSWER));
        }
    }
}<|MERGE_RESOLUTION|>--- conflicted
+++ resolved
@@ -38,11 +38,6 @@
 import org.mockito.stubbing.Answer;
 import org.spongepowered.api.data.DataHolder;
 import org.spongepowered.api.data.DataTransactionResult;
-<<<<<<< HEAD
-=======
-import org.spongepowered.api.data.manipulator.ImmutableDataManipulator;
-import org.spongepowered.api.entity.Transform;
->>>>>>> 2ad94d34
 import org.spongepowered.api.event.cause.Cause;
 import org.spongepowered.api.event.cause.EventContext;
 import org.spongepowered.api.event.entity.AttackEntityEvent;
@@ -301,21 +296,8 @@
         } else if (DataHolder.class.isAssignableFrom(paramType)) {
             DataHolder mock = (DataHolder) mock(paramType,
                     withSettings().defaultAnswer(EVENT_MOCKING_ANSWER));
-
-            Mockito.when(mock.getOrCreate(any(Class.class)))
-                    .thenAnswer(invocation -> Optional.of(mockParam(invocation.getArgument(0))));
-
-            Mockito.when(mock.get(any(Class.class)))
-                    .thenAnswer(invocation -> Optional.of(mockParam(invocation.getArgument(0))));
-
             return mock;
 
-        } else if (ImmutableDataManipulator.class.isAssignableFrom(paramType)) {
-            ImmutableDataManipulator mock = (ImmutableDataManipulator) mock(paramType,
-                    withSettings().defaultAnswer(EVENT_MOCKING_ANSWER));
-
-            Mockito.when(mock.with(any(), any())).thenReturn(Optional.of(mock));
-            return mock;
         } else {
             if (token != null) {
                 // If we hsve a TypeToken available, we use to try to resolve a more specific
