rootProject.name = "SpongeAPI"

pluginManagement {
    repositories {
        maven("https://repo.spongepowered.org/repository/maven-public") {
            name = "sponge"
        }
    }
    plugins {
        val indraVersion = "3.0.1"
        id("org.spongepowered.gradle.event-impl-gen") version "7.0.0"
        id("org.spongepowered.gradle.sponge.dev") version "2.1.1"
        id("org.jetbrains.gradle.plugin.idea-ext") version "1.1.7"
        id("net.ltgt.errorprone") version "3.0.1"
        id("net.kyori.indra.publishing") version indraVersion
        id("net.kyori.indra.publishing.sonatype") version indraVersion
        id("net.kyori.indra.checkstyle") version indraVersion
        id("net.kyori.indra.crossdoc") version indraVersion
    }
}

<<<<<<< HEAD
if (JavaVersion.current() < JavaVersion.VERSION_11) {
    throw GradleException("SpongeAPI requires at least Java 11 to build, but you have ${JavaVersion.current()}.")
=======
plugins {
    id("org.gradle.toolchains.foojay-resolver-convention") version("0.3.0")
>>>>>>> 7e6c50f6
}<|MERGE_RESOLUTION|>--- conflicted
+++ resolved
@@ -18,12 +18,10 @@
         id("net.kyori.indra.crossdoc") version indraVersion
     }
 }
+plugins {
+    id("org.gradle.toolchains.foojay-resolver-convention") version ("0.3.0")
+}
 
-<<<<<<< HEAD
 if (JavaVersion.current() < JavaVersion.VERSION_11) {
     throw GradleException("SpongeAPI requires at least Java 11 to build, but you have ${JavaVersion.current()}.")
-=======
-plugins {
-    id("org.gradle.toolchains.foojay-resolver-convention") version("0.3.0")
->>>>>>> 7e6c50f6
 }