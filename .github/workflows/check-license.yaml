# This workflow will build a Java project with Gradle
# For more information see: https://help.github.com/actions/language-and-framework-guides/building-and-testing-java-with-gradle

name: License Check

on:
  push:
    branches: [ stable-7, 'api-*' ]
  pull_request:
    branches: [ stable-7, 'api-*' ]

jobs:
  build:
    runs-on: ubuntu-latest
    steps:
      - uses: actions/checkout@v2
      - uses: actions/cache@v2
        with:
          path: ~/.gradle/caches
          key: "${{ runner.os }}-gradle-${{ hashFiles('**/*.gradle*') }}"
          restore-keys: |
            ${{ runner.os }}-gradle-
<<<<<<< HEAD
      - name: Set up JDK 16
        uses: actions/setup-java@v2
        with:
          distribution: adopt
          java-version: 16
      - name: Grant execute permission for gradlew
        run: chmod +x gradlew
      - name: Check license
=======
      - name: Set up JDK 11
        uses: actions/setup-java@v2
        with:
          distribution: adopt
          java-version: 11
      - name: Build with Gradle
>>>>>>> 0b9188d7
        run: ./gradlew checkLicenses<|MERGE_RESOLUTION|>--- conflicted
+++ resolved
@@ -20,21 +20,10 @@
           key: "${{ runner.os }}-gradle-${{ hashFiles('**/*.gradle*') }}"
           restore-keys: |
             ${{ runner.os }}-gradle-
-<<<<<<< HEAD
       - name: Set up JDK 16
         uses: actions/setup-java@v2
         with:
           distribution: adopt
           java-version: 16
-      - name: Grant execute permission for gradlew
-        run: chmod +x gradlew
       - name: Check license
-=======
-      - name: Set up JDK 11
-        uses: actions/setup-java@v2
-        with:
-          distribution: adopt
-          java-version: 11
-      - name: Build with Gradle
->>>>>>> 0b9188d7
         run: ./gradlew checkLicenses